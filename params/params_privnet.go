// Copyright (c) 2017-2018 The qitmeer developers
// Copyright (c) 2014-2016 The btcsuite developers
// Copyright (c) 2015-2017 The Decred developers
// Use of this source code is governed by an ISC
// license that can be found in the LICENSE file.

package params

import (
	"github.com/Qitmeer/qitmeer/common"
	"github.com/Qitmeer/qitmeer/core/protocol"
	"github.com/Qitmeer/qitmeer/core/types/pow"
	"math/big"
	"time"
)

// privNetPowLimit is the highest proof of work value a block can
// have for the private test network. It is the value 2^255 - 1.
var privNetPowLimit = new(big.Int).Sub(new(big.Int).Lsh(common.Big1, 255), common.Big1)

// target time per block unit second(s)
const privTargetTimePerBlock = 30

// PirvNetParams defines the network parameters for the private test network.
// This network is similar to the normal test network except it is
// intended for private use within a group of individuals doing simulation
// testing.  The functionality is intended to differ in that the only nodes
// which are specifically specified are used to create the network rather than
// following normal discovery rules.  This is important as otherwise it would
// just turn into another public testnet.
var PrivNetParams = Params{
	Name:        "privnet",
	Net:         protocol.PrivNet,
	DefaultPort: "38130",
	DNSSeeds:    []DNSSeed{}, // NOTE: There must NOT be any seeds.

	// Chain parameters
	GenesisBlock: &privNetGenesisBlock,
	GenesisHash:  &privNetGenesisHash,
	PowConfig: &pow.PowConfig{
		Blake2bdPowLimit:     privNetPowLimit,
		Blake2bdPowLimitBits: 0x207fffff,
		X16rv3PowLimit:       privNetPowLimit,
		X16rv3PowLimitBits:   0x207fffff,
		//hash ffffffffffffffff000000000000000000000000000000000000000000000000 corresponding difficulty is 48 for edge bits 24
		// Uniform field type uint64 value is 48 . bigToCompact the uint32 value
		// 24 edge_bits only need hash 1 times use for privnet if GPS is 2. need 50 /2 = 25s find once
		CuckarooMinDifficulty:  0x1300000,
		CuckatooMinDifficulty:  0x1300000,
		CuckaroomMinDifficulty: 0x1300000,

		Percent: []pow.Percent{
			{
<<<<<<< HEAD
				X16rv3Percent:   30,
				CuckarooPercent: 70,
				CuckatooPercent: 0,
				MainHeight:      0,
			},
=======
				Blake2bDPercent:  10,
				CuckarooPercent:  60,
				CuckatooPercent:  20,
				CuckaroomPercent: 10,
				MainHeight:       0,
			},
			{
				Blake2bDPercent:  20,
				CuckarooPercent:  30,
				CuckatooPercent:  40,
				CuckaroomPercent: 10,
				MainHeight:       50,
			},
			{
				Blake2bDPercent:  0,
				CuckarooPercent:  30,
				CuckatooPercent:  0,
				CuckaroomPercent: 70,
				MainHeight:       100,
			},
>>>>>>> 497d8125
		},
		// after this height the big graph will be the main pow graph
		AdjustmentStartMainHeight: 45 * 1440 * 60 / privTargetTimePerBlock,
	},
	ReduceMinDifficulty:      false,
	MinDiffReductionTime:     0, // Does not apply since ReduceMinDifficulty false
	GenerateSupported:        true,
	MaximumBlockSizes:        []int{1000000, 1310720},
	MaxTxSize:                1000000,
	WorkDiffAlpha:            1,
	WorkDiffWindowSize:       16,
	WorkDiffWindows:          20,
	TargetTimePerBlock:       time.Second * privTargetTimePerBlock,
	TargetTimespan:           time.Second * privTargetTimePerBlock * 16, // TimePerBlock * WindowSize
	RetargetAdjustmentFactor: 2,

	// Subsidy parameters.
	BaseSubsidy:              50000000000,
	MulSubsidy:               100,
	DivSubsidy:               101,
	SubsidyReductionInterval: 128,
	WorkRewardProportion:     10,
	StakeRewardProportion:    0,
	BlockTaxProportion:       0,

	// Checkpoints ordered from oldest to newest.
	Checkpoints: nil,

	// Consensus rule change deployments.
	Deployments: map[uint32][]ConsensusDeployment{},

	// Address encoding magics
	NetworkAddressPrefix: "R",
	PubKeyAddrID:         [2]byte{0x0d, 0xef}, // starts with Rk
	PubKeyHashAddrID:     [2]byte{0x0d, 0xf1}, // starts with Rm
	PKHEdwardsAddrID:     [2]byte{0x0d, 0xdf}, // starts with Re
	PKHSchnorrAddrID:     [2]byte{0x0d, 0xfd}, // starts with Rr
	ScriptHashAddrID:     [2]byte{0x0d, 0xc2}, // starts with RS
	PrivateKeyID:         [2]byte{0x0c, 0xdd}, // starts with Pr

	// BIP32 hierarchical deterministic extended key magics
	HDPrivateKeyID: [4]byte{0x04, 0x0b, 0xee, 0x6e}, // starts with rprv
	HDPublicKeyID:  [4]byte{0x04, 0x0b, 0xf2, 0xa7}, // starts with rpub

	// BIP44 coin type used in the hierarchical deterministic path for
	// address generation.
	// TODO coin type
	HDCoinType: 223, // ASCII for s

	// TODO replace the test pkh
	//OrganizationPkScript:  hexMustDecode("76a91408ff3106060bf8d7d61a25d8108ec977698729f788ac"),

	CoinbaseMaturity: 16,
}<|MERGE_RESOLUTION|>--- conflicted
+++ resolved
@@ -51,34 +51,29 @@
 
 		Percent: []pow.Percent{
 			{
-<<<<<<< HEAD
-				X16rv3Percent:   30,
-				CuckarooPercent: 70,
-				CuckatooPercent: 0,
-				MainHeight:      0,
-			},
-=======
 				Blake2bDPercent:  10,
-				CuckarooPercent:  60,
+				CuckarooPercent:  10,
 				CuckatooPercent:  20,
 				CuckaroomPercent: 10,
+				X16rv3Percent:    50,
 				MainHeight:       0,
-			},
-			{
-				Blake2bDPercent:  20,
-				CuckarooPercent:  30,
-				CuckatooPercent:  40,
-				CuckaroomPercent: 10,
-				MainHeight:       50,
 			},
 			{
 				Blake2bDPercent:  0,
 				CuckarooPercent:  30,
 				CuckatooPercent:  0,
+				CuckaroomPercent: 30,
+				X16rv3Percent:    40,
+				MainHeight:       50,
+			},
+			{
+				Blake2bDPercent:  0,
+				CuckarooPercent:  0,
+				CuckatooPercent:  0,
 				CuckaroomPercent: 70,
+				X16rv3Percent:    30,
 				MainHeight:       100,
 			},
->>>>>>> 497d8125
 		},
 		// after this height the big graph will be the main pow graph
 		AdjustmentStartMainHeight: 45 * 1440 * 60 / privTargetTimePerBlock,
