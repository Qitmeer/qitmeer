// Copyright (c) 2017-2018 The qitmeer developers
// Copyright (c) 2014-2016 The btcsuite developers
// Use of this source code is governed by an ISC
// license that can be found in the LICENSE file.

package params

import (
	"encoding/hex"
	"errors"
	"github.com/Qitmeer/qitmeer/common/hash"
	"github.com/Qitmeer/qitmeer/core/protocol"
	"github.com/Qitmeer/qitmeer/core/types"
	"github.com/Qitmeer/qitmeer/core/types/pow"
	"time"
)

// CheckForDuplicateHashes checks for duplicate hashes when validating blocks.
// Because of the rule inserting the height into the second (nonce) txOut, there
// should never be a duplicate transaction hash that overwrites another. However,
// because there is a 2^128 chance of a collision, the paranoid user may wish to
// turn this feature on.
var CheckForDuplicateHashes = false

// SigHashOptimization is an optimization for verification of transactions that
// do CHECKSIG operations with hashType SIGHASH_ALL. Although there should be no
// consequences to daemons that are simply running a node, it may be the case
// that you could cause database corruption if you turn this code on, create and
// manipulate your own MsgTx, then include them in blocks. For safety, if you're
// using the daemon with wallet or mining with the daemon this should be disabled.
// If you believe that any MsgTxs in your daemon will be used mutably, do NOT
// turn on this feature. It is disabled by default.
// This feature is considered EXPERIMENTAL, enable at your own risk!
var SigHashOptimization = false

// CPUMinerThreads is the default number of threads to utilize with the
// CPUMiner when mining.
var CPUMinerThreads = 1

// Checkpoint identifies a known good point in the block chain.  Using
// checkpoints allows a few optimizations for old blocks during initial download
// and also prevents forks from old blocks.
//
// Each checkpoint is selected based upon several factors.  See the
// documentation for blockchain.IsCheckpointCandidate for details on the
// selection criteria.
type Checkpoint struct {
	Layer uint64
	Hash  *hash.Hash
}

// ConsensusDeployment defines details related to a specific consensus rule
// change that is voted in.  This is part of BIP0009.
type ConsensusDeployment struct {
	// BitNumber defines the specific bit number within the block version
	// this particular soft-fork deployment refers to.
	BitNumber uint8

	// StartTime is the median block time after which voting on the
	// deployment starts.
	StartTime uint64

	// ExpireTime is the median block time after which the attempted
	// deployment expires.
	ExpireTime uint64
}

// Params defines a qitmeer network by its parameters.  These parameters may be
// used by qitmeer applications to differentiate networks as well as addresses
// and keys for one network from those intended for use on another network.
type Params struct {
	// Name defines a human-readable identifier for the network.
	Name string

	// Net defines the magic bytes used to identify the network.
	Net protocol.Network

	// TCPPort defines the default peer-to-peer tcp port for the network.
	DefaultPort string

	// DefaultUDPPort defines the default peer-to-peer udp port for the network.
	DefaultUDPPort int

	// Bootstrap defines a list of boot node for the network that are used
	// as one method to discover peers.
	Bootstrap []string

	// GenesisBlock defines the first block of the chain.
	GenesisBlock *types.Block

	// GenesisHash is the starting block hash.
	GenesisHash *hash.Hash

	// PowConfig defines the highest allowed proof of work value for a block or lowest difficulty for a block
	PowConfig *pow.PowConfig

	// WorkDiffAlpha is the stake difficulty EMA calculation alpha (smoothing)
	// value. It is different from a normal EMA alpha. Closer to 1 --> smoother.
	WorkDiffAlpha int64

	// WorkDiffWindowSize is the number of windows (intervals) used for calculation
	// of the exponentially weighted average.
	WorkDiffWindowSize int64

	// WorkDiffWindows is the number of windows (intervals) used for calculation
	// of the exponentially weighted average.
	WorkDiffWindows int64

	// CoinbaseMaturity is the number of blocks required before newly mined
	// coins (coinbase transactions) can be spent.
	CoinbaseMaturity uint16

	// TargetTimespan is the desired amount of time that should elapse
	// before the block difficulty requirement is examined to determine how
	// it should be changed in order to maintain the desired block
	// generation rate.
	TargetTimespan time.Duration

	// TargetTimePerBlock is the desired amount of time to generate each
	// block.
	TargetTimePerBlock time.Duration

	// RetargetAdjustmentFactor is the adjustment factor used to limit
	// the minimum and maximum amount of adjustment that can occur between
	// difficulty retargets.
	RetargetAdjustmentFactor int64

	// ReduceMinDifficulty defines whether the network should reduce the
	// minimum required difficulty after a long enough period of time has
	// passed without finding a block.  This is really only useful for test
	// networks and should not be set on a main network.
	ReduceMinDifficulty bool

	// MinDiffReductionTime is the amount of time after which the minimum
	// required difficulty should be reduced when a block hasn't been found.
	//
	// NOTE: This only applies if ReduceMinDifficulty is true.
	MinDiffReductionTime time.Duration

	// GenerateSupported specifies whether or not CPU mining is allowed.
	GenerateSupported bool

	// MaximumBlockSizes are the maximum sizes of a block that can be
	// generated on the network.  It is an array because the max block size
	// can be different values depending on the results of a voting agenda.
	// The first entry is the initial block size for the network, while the
	// other entries are potential block size changes which take effect when
	// the vote for the associated agenda succeeds.
	MaximumBlockSizes []int

	// MaxTxSize is the maximum number of bytes a serialized transaction can
	// be in order to be considered valid by consensus.
	MaxTxSize int

	// Subsidy parameters.
	//
	// Subsidy calculation for exponential reductions:
	// 0 for i in range (0, height / SubsidyReductionInterval):
	// 1     subsidy *= MulSubsidy
	// 2     subsidy /= DivSubsidy
	//
	// Caveat: Don't overflow the int64 register!!

	// BaseSubsidy is the starting subsidy amount for mined blocks.
	BaseSubsidy int64

	// Subsidy reduction multiplier.
	MulSubsidy int64

	// Subsidy reduction divisor.
	DivSubsidy int64

	// SubsidyReductionInterval is the reduction interval in blocks.
	SubsidyReductionInterval int64

	// WorkRewardProportion is the comparative amount of the subsidy given for
	// creating a block.
	WorkRewardProportion uint16

	// StakeRewardProportion is the comparative amount of the subsidy given for
	// casting stake votes (collectively, per block).
	StakeRewardProportion uint16

	// BlockTaxProportion is the inverse of the percentage of funds for each
	// block to allocate to the developer organization.
	// e.g. 10% --> 10 (or 1 / (1/10))
	// Special case: disable taxes with a value of 0
	BlockTaxProportion uint16

	// It must be hourglass block.
	// Checkpoints ordered from oldest to newest.
	Checkpoints []Checkpoint

	// These fields are related to voting on consensus rule changes as
	// defined by BIP0009.
	//
	// RuleChangeActivationThreshold is the number of blocks in a threshold
	// state retarget window for which a positive vote for a rule change
	// must be cast in order to lock in a rule change. It should typically
	// be 95% for the main network and 75% for test networks.
	//
	// MinerConfirmationWindow is the number of blocks in each threshold
	// state retarget window.
	//
	// Deployments define the specific consensus rule changes to be voted
	// on.
	RuleChangeActivationThreshold uint32
	MinerConfirmationWindow       uint32
	Deployments                   map[uint32][]ConsensusDeployment

	// Mempool parameters
	RelayNonStdTxs bool

	// NetworkAddressPrefix is the first letter of the network
	// for any given address encoded as a string.
	NetworkAddressPrefix string

	// Address encoding magics
	PubKeyAddrID     [2]byte // First 2 bytes of a P2PK address
	PubKeyHashAddrID [2]byte // First 2 bytes of P2PKH address
	PKHEdwardsAddrID [2]byte // First 2 bytes of Edwards P2PKH address
	PKHSchnorrAddrID [2]byte // First 2 bytes of secp256k1 Schnorr P2PKH address

	ScriptHashAddrID [2]byte // First 2 bytes of a P2SH address
	PrivateKeyID     [2]byte // First 2 bytes of a WIF private key

	// BIP32 hierarchical deterministic extended key magics
	HDPrivateKeyID [4]byte
	HDPublicKeyID  [4]byte

	// BIP44 coin type used in the hierarchical deterministic path for
	// address generation.
	HDCoinType uint32

	// OrganizationPkScript is the output script for block taxes to be
	// distributed to in every block's coinbase. It should ideally be a P2SH
	// multisignature address.
	// TODO revisit the org-pkscript design
	OrganizationPkScript []byte

	// TokenAdminPkScript is the output script for token
	// It should ideally be a P2SH multisignature address.
	TokenAdminPkScript []byte

	// DAG
	BlockDelay    float64
	BlockRate     float64
	SecurityLevel float64

	// Coin config
<<<<<<< HEAD
	CoinsCfg             *types.CoinConfigs
	UnlocksPerHeight     int   // How many will be unlocked at each DAG main height.
	UnlocksPerHeightStep int   // How many height will lock a tx.
	GenesisAmountUnit    int64 // the unit amount of equally divided.
=======
	CoinsCfg *types.CoinConfigs

	// Support tx type config
	NonStdTxs []types.TxType

	// accept non standard transactions
	AcceptNonStdTxs bool
>>>>>>> d483527f
}

// TotalSubsidyProportions is the sum of POW Reward, POS Reward, and Tax
// proportions.
func (p *Params) TotalSubsidyProportions() uint16 {
	return p.WorkRewardProportion + p.StakeRewardProportion + p.BlockTaxProportion
}

// has tax
func (p *Params) HasTax() bool {
	if p.BlockTaxProportion > 0 &&
		len(p.OrganizationPkScript) > 0 {
		return true
	}
	return false
}

func (p *Params) IsValidTxType(tt types.TxType) bool {
	txTypesCfg := types.StdTxs
	if p.AcceptNonStdTxs && len(p.NonStdTxs) > 0 {
		txTypesCfg = append(txTypesCfg, p.NonStdTxs...)
	}

	for _, txt := range txTypesCfg {
		if txt == tt {
			return true
		}
	}
	return false
}

var (
	// ErrDuplicateNet describes an error where the parameters for a network
	// could not be set due to the network already being a standard
	// network or previously-registered into this package.
	ErrDuplicateNet = errors.New("duplicate network")

	// ErrUnknownHDKeyID describes an error where the provided id which
	// is intended to identify the network for a hierarchical deterministic
	// private extended key is not registered.
	ErrUnknownHDKeyID = errors.New("unknown hd private extended key bytes")
)

var (
	registeredNets    = make(map[protocol.Network]struct{})
	pubKeyHashAddrIDs = make(map[[2]byte]struct{})
	scriptHashAddrIDs = make(map[[2]byte]struct{})
	hdPrivToPubKeyIDs = make(map[[4]byte][]byte)
)

// Register registers the network parameters for a Bitcoin network.  This may
// error with ErrDuplicateNet if the network is already registered (either
// due to a previous Register call, or the network being one of the default
// networks).
//
// Network parameters should be registered into this package by a main package
// as early as possible.  Then, library packages may lookup networks or network
// parameters based on inputs and work regardless of the network being standard
// or not.
func Register(params *Params) error {
	if _, ok := registeredNets[params.Net]; ok {
		return ErrDuplicateNet
	}
	registeredNets[params.Net] = struct{}{}
	pubKeyHashAddrIDs[params.PubKeyHashAddrID] = struct{}{}
	scriptHashAddrIDs[params.ScriptHashAddrID] = struct{}{}
	hdPrivToPubKeyIDs[params.HDPrivateKeyID] = params.HDPublicKeyID[:]

	return nil
}

// mustRegister performs the same function as Register except it panics if there
// is an error.  This should only be called from package init functions.
func mustRegister(params *Params) {
	if err := Register(params); err != nil {
		panic("failed to register network: " + err.Error())
	}
}

func init() {
	// Register all default networks when the package is initialized.
	mustRegister(&MainNetParams)
	mustRegister(&TestNetParams)
	mustRegister(&PrivNetParams)
	mustRegister(&MixNetParams)
}

// TODO, move to hex util
func hexMustDecode(hexStr string) []byte {
	b, err := hex.DecodeString(hexStr)
	if err != nil {
		panic(err)
	}
	return b
}<|MERGE_RESOLUTION|>--- conflicted
+++ resolved
@@ -248,20 +248,16 @@
 	SecurityLevel float64
 
 	// Coin config
-<<<<<<< HEAD
 	CoinsCfg             *types.CoinConfigs
 	UnlocksPerHeight     int   // How many will be unlocked at each DAG main height.
 	UnlocksPerHeightStep int   // How many height will lock a tx.
 	GenesisAmountUnit    int64 // the unit amount of equally divided.
-=======
-	CoinsCfg *types.CoinConfigs
 
 	// Support tx type config
 	NonStdTxs []types.TxType
 
 	// accept non standard transactions
 	AcceptNonStdTxs bool
->>>>>>> d483527f
 }
 
 // TotalSubsidyProportions is the sum of POW Reward, POS Reward, and Tax
