// Copyright (c) 2017-2018 The qitmeer developers
// Copyright (c) 2014-2016 The btcsuite developers
// Copyright (c) 2015-2017 The Decred developers
// Use of this source code is governed by an ISC
// license that can be found in the LICENSE file.

package params

import (
	"github.com/Qitmeer/qitmeer/common"
	"github.com/Qitmeer/qitmeer/core/protocol"
	"github.com/Qitmeer/qitmeer/core/types/pow"
	"math/big"
	"time"
)

// testMixNetPowLimit is the highest proof of work value a block can
// have for the test network. It is the value 2^250 - 1.
// target 0x03ffffffffffffffffffffffffffffffffffffffffffffffffffffffffffffff
var testMixNetPowLimit = new(big.Int).Sub(new(big.Int).Lsh(common.Big1, 250), common.Big1)

// target time per block unit second(s)
const mixTargetTimePerBlock = 15

// Difficulty check interval is about 60*15 = 15 mins
const mixWorkDiffWindowSize = 60

// testPowNetParams defines the network parameters for the test network.
var MixNetParams = Params{
<<<<<<< HEAD
	Name:        "mixnet",
	Net:         protocol.MixNet,
	DefaultPort: "28130",
	DNSSeeds:    []DNSSeed{
		// {"mixnet-seed.qitmeer.io", true},
=======
	Name:           "mixnet",
	Net:            protocol.MixNet,
	DefaultPort:    "28130",
	DefaultUDPPort: 28140,
	Bootstrap: []string{
		"qnr:-Iu4QD3H-HvryfLH83WSxlhBf5zsrKSsJcvqR_iFdJ_u1-4XNXwz7mQ-VLStBt8-SJIox5wU-OuCN01sL46jHsM6v2sBgmlkgnY0gmlwhJDKWkGJc2VjcDI1NmsxoQNMjiLTk_DxxB8CHyYo5fmCqpI0t3vYQKyP0xaPzobieIN0Y3CCbeKDdWRwgm3s",
>>>>>>> 18761ac7
	},

	// Chain parameters
	GenesisBlock:         &testPowNetGenesisBlock,
	GenesisHash:          &testPowNetGenesisHash,
	ReduceMinDifficulty:  false,
	MinDiffReductionTime: 0, // Does not apply since ReduceMinDifficulty false
	GenerateSupported:    true,
	PowConfig: &pow.PowConfig{
		Blake2bdPowLimit:             testMixNetPowLimit,
		Blake2bdPowLimitBits:         0x2003ffff,
		X16rv3PowLimit:               testMixNetPowLimit,
		X16rv3PowLimitBits:           0x2003ffff,
		X8r16PowLimit:                testMixNetPowLimit,
		X8r16PowLimitBits:            0x2003ffff,
		QitmeerKeccak256PowLimit:     testMixNetPowLimit,
		QitmeerKeccak256PowLimitBits: 0x2003ffff,
		CryptoNightPowLimit:          testMixNetPowLimit,
		CryptoNightPowLimitBits:      0x2003ffff,
		//hash ffffffffffffffff000000000000000000000000000000000000000000000000 corresponding difficulty is 48 for edge bits 24
		// Uniform field type uint64 value is 48 . bigToCompact the uint32 value
		// 24 edge_bits only need hash 1*4 times use for privnet if GPS is 2. need 50 /2 * 2 ≈ 1min find once
		CuckarooMinDifficulty:  0x1600000, // 96
		CuckatooMinDifficulty:  0x1600000, // 96
		CuckaroomMinDifficulty: 0x1600000, // 96

		Percent: map[pow.MainHeight]pow.PercentItem{
			pow.MainHeight(0): {
				pow.BLAKE2BD:         20,
				pow.CUCKAROO:         30,
				pow.QITMEERKECCAK256: 10,
				pow.CRYPTONIGHT:      30,
				pow.CUCKAROOM:        10,
			},
		},
		// after this height the big graph will be the main pow graph
		AdjustmentStartMainHeight: 1440 * 15 / mixTargetTimePerBlock,
	},

	WorkDiffAlpha:            1,
	WorkDiffWindowSize:       mixWorkDiffWindowSize,
	WorkDiffWindows:          20,
	MaximumBlockSizes:        []int{1310720},
	MaxTxSize:                1000000,
	TargetTimePerBlock:       time.Second * mixTargetTimePerBlock,
	TargetTimespan:           time.Second * mixTargetTimePerBlock * mixWorkDiffWindowSize, // TimePerBlock * WindowSize
	RetargetAdjustmentFactor: 2,

	// Subsidy parameters.
	BaseSubsidy:              12000000000, // 120 Coin, stay same with testnet
	MulSubsidy:               100,
	DivSubsidy:               10000000000000, // Coin-base reward reduce to zero at 1540677 blocks created
	SubsidyReductionInterval: 1669066,        // 120 * 1669066 (blocks) *= 200287911 (200M) -> 579 ~ 289 days
	WorkRewardProportion:     10,
	StakeRewardProportion:    0,
	BlockTaxProportion:       0,

	// Checkpoints ordered from oldest to newest.
	Checkpoints: []Checkpoint{},

	// Consensus rule change deployments.
	//
	Deployments: map[uint32][]ConsensusDeployment{},

	// Address encoding magics
	NetworkAddressPrefix: "X",
	PubKeyAddrID:         [2]byte{0x11, 0x6e}, // starts with Xx
	PubKeyHashAddrID:     [2]byte{0x11, 0x53}, // starts with Xm
	PKHEdwardsAddrID:     [2]byte{0x11, 0x3c}, // starts with Xc
	PKHSchnorrAddrID:     [2]byte{0x11, 0x5f}, // starts with Xr
	ScriptHashAddrID:     [2]byte{0x11, 0x3e}, // starts with Xd
	PrivateKeyID:         [2]byte{0x11, 0x64}, // starts with Xt

	// BIP32 hierarchical deterministic extended key magics
	HDPrivateKeyID: [4]byte{0x01, 0x9d, 0x0b, 0xe1}, // starts with LsFC
	HDPublicKeyID:  [4]byte{0x01, 0x9d, 0x0d, 0x62}, // starts with LsG9

	// BIP44 coin type used in the hierarchical deterministic path for
	// address generation.
	HDCoinType: 223,

	CoinbaseMaturity: 720,
	//OrganizationPkScript:  hexMustDecode("76a914868b9b6bc7e4a9c804ad3d3d7a2a6be27476941e88ac"),
}<|MERGE_RESOLUTION|>--- conflicted
+++ resolved
@@ -27,20 +27,12 @@
 
 // testPowNetParams defines the network parameters for the test network.
 var MixNetParams = Params{
-<<<<<<< HEAD
-	Name:        "mixnet",
-	Net:         protocol.MixNet,
-	DefaultPort: "28130",
-	DNSSeeds:    []DNSSeed{
-		// {"mixnet-seed.qitmeer.io", true},
-=======
 	Name:           "mixnet",
 	Net:            protocol.MixNet,
 	DefaultPort:    "28130",
 	DefaultUDPPort: 28140,
 	Bootstrap: []string{
 		"qnr:-Iu4QD3H-HvryfLH83WSxlhBf5zsrKSsJcvqR_iFdJ_u1-4XNXwz7mQ-VLStBt8-SJIox5wU-OuCN01sL46jHsM6v2sBgmlkgnY0gmlwhJDKWkGJc2VjcDI1NmsxoQNMjiLTk_DxxB8CHyYo5fmCqpI0t3vYQKyP0xaPzobieIN0Y3CCbeKDdWRwgm3s",
->>>>>>> 18761ac7
 	},
 
 	// Chain parameters
