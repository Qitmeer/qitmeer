--- conflicted
+++ resolved
@@ -64,13 +64,8 @@
 }
 
 // Spend amount from the wallet of the test harness and return tx hash
-<<<<<<< HEAD
 func Spend(t *testing.T, h *Harness, amt types.Amount, preOutpoint *types.TxOutPoint, lockTime *int64) (*hash.Hash, types.Address) {
-	addr, err := h.Wallet.newAddress()
-=======
-func Spend(t *testing.T, h *Harness, amt types.Amount) (*hash.Hash, types.Address) {
 	addr, err := h.Wallet.NewAddress()
->>>>>>> c0b3d6d1
 	if err != nil {
 		t.Fatalf("failed to generate new address for test wallet: %v", err)
 	}
