--- conflicted
+++ resolved
@@ -21,23 +21,11 @@
 
 const (
 	//pow type enum
-<<<<<<< HEAD
-	BLAKE2BD PowType = 0
-	CUCKAROO PowType = 1
-	CUCKATOO PowType = 2
-	X16RV3   PowType = 4
-)
-
-var PowMapString = map[PowType]interface{}{
-	BLAKE2BD: "blake2bd",
-	CUCKAROO: "cuckaroo",
-	CUCKATOO: "cuckatoo",
-	X16RV3:   "x16rv3",
-=======
 	BLAKE2BD  PowType = 0
 	CUCKAROO  PowType = 1
 	CUCKATOO  PowType = 2
 	CUCKAROOM PowType = 3
+	X16RV3    PowType = 4
 )
 
 var PowMapString = map[PowType]interface{}{
@@ -45,7 +33,7 @@
 	CUCKAROO:  "cuckaroo",
 	CUCKATOO:  "cuckatoo",
 	CUCKAROOM: "cuckaroom",
->>>>>>> 497d8125
+	X16RV3:    "x16rv3",
 }
 
 type ProofDataType [PROOFDATA_LENGTH]byte
