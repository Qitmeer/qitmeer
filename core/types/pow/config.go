--- conflicted
+++ resolved
@@ -11,19 +11,12 @@
 
 type Percent struct {
 	//percent of every pow sum of them must be 100
-<<<<<<< HEAD
-	CuckarooPercent int
-	CuckatooPercent int
-	Blake2bDPercent int
-	MainHeight      int64
-	X16rv3Percent   int
-=======
 	CuckarooPercent  int
 	CuckatooPercent  int
 	Blake2bDPercent  int
 	CuckaroomPercent int
+	X16rv3Percent    int
 	MainHeight       int64
->>>>>>> 497d8125
 }
 
 type PowConfig struct {
@@ -101,11 +94,7 @@
 		if p.CuckarooPercent < 0 || p.Blake2bDPercent < 0 || p.CuckatooPercent < 0 || p.CuckaroomPercent < 0 {
 			return errors.New("pow config error, all percent must greater than or equal to 0!")
 		}
-<<<<<<< HEAD
-		allPercent = p.CuckarooPercent + p.Blake2bDPercent + p.CuckatooPercent + p.X16rv3Percent
-=======
-		allPercent = p.CuckarooPercent + p.Blake2bDPercent + p.CuckatooPercent + p.CuckaroomPercent
->>>>>>> 497d8125
+		allPercent = p.CuckarooPercent + p.Blake2bDPercent + p.CuckatooPercent + p.CuckaroomPercent + p.X16rv3Percent
 		if allPercent != 100 {
 			return errors.New("pow config error, all pow not equal 100%!actual is " + fmt.Sprintf("%d", allPercent))
 		}
