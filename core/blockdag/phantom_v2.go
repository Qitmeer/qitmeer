package blockdag

import (
	"container/list"
	"fmt"
	"github.com/Qitmeer/qitmeer/common/hash"
	"github.com/Qitmeer/qitmeer/core/blockdag/anticone"
	"github.com/Qitmeer/qitmeer/database"
	"io"
)

type Phantom_v2 struct {
	// The general foundation framework of DAG
	bd *BlockDAG

	// The block anticone size is all in the DAG which did not reference it and
	// were not referenced by it.
	anticoneSize int

	blocks map[hash.Hash]*PhantomBlock

	coloringTip *hash.Hash

	blueAntipastOrder *HashSet

	redAntipastOrder *HashSet

	uncoloredUnorderedAntipast *HashSet

	coloringChain *HashSet

	pastOrder *HashSet

	kChain *KChain

	incrementGenesis *hash.Hash
}

func (ph *Phantom_v2) GetName() string {
	return phantom_v2
}

func (ph *Phantom_v2) Init(bd *BlockDAG) bool {
	ph.bd = bd

	ph.anticoneSize = anticone.GetSize(anticone.BlockDelay, BlockRate, anticone.SecurityLevel)

	if log != nil {
		log.Info(fmt.Sprintf("anticone size:%d", ph.anticoneSize))
	}

	ph.blueAntipastOrder = NewHashSet()
	ph.redAntipastOrder = NewHashSet()
	ph.uncoloredUnorderedAntipast = NewHashSet()
	ph.coloringChain = NewHashSet()
	ph.pastOrder = NewHashSet()
	return true
}

// Add a block
func (ph *Phantom_v2) AddBlock(b IBlock) *list.List {
	if ph.blocks == nil {
		ph.blocks = map[hash.Hash]*PhantomBlock{}
	}
	pb := b.(*PhantomBlock)
	pb.SetOrder(MaxBlockOrder)
	ph.blocks[*pb.GetHash()] = pb

	ph.updateColoringIncrementally(pb)
	ph.updateTopologicalOrderIncrementally(pb)

	result := list.New()
	result.PushBack(pb)

	return result
}

// Build self block
func (ph *Phantom_v2) CreateBlock(b *Block) IBlock {
	return &PhantomBlock{b, 0, nil, nil}
}

// If the successor return nil, the underlying layer will use the default tips list.
func (ph *Phantom_v2) GetTipsList() []IBlock {
	return nil
}

// Find block hash by order, this is very fast.
func (ph *Phantom_v2) GetBlockByOrder(order uint) *hash.Hash {
	ph.updateAntipastColoring()
	if order >= ph.bd.blockTotal {
		return nil
	}
	return ph.bd.GetBlockHash(ph.bd.order[order])
}

// Query whether a given block is on the main chain.
func (ph *Phantom_v2) IsOnMainChain(b IBlock) bool {
	return false
}

func (ph *Phantom_v2) updateColoringIncrementally(pb *PhantomBlock) {
	/*	if pb.HasParents() {
			cp := ph.getBluest(pb.GetParents())
			pb.mainParent = cp.GetHash()
			pb.blueNum = cp.blueNum
		} else {
			//It is genesis
			if !pb.GetHash().IsEqual(ph.bd.GetGenesisHash()) {
				log.Error("Error genesis")
			}
		}
		pb.blueDiffAnticone = NewHashSet()
		pb.redDiffAnticone = NewHashSet()

		ph.uncoloredUnorderedAntipast.AddPair(pb.GetHash(), pb)

		ph.updateDiffColoringOfBlock(pb)
		ph.updateMaxColoring(pb)*/
}

func (ph *Phantom_v2) updateDiffColoringOfBlock(pb *PhantomBlock) {
	/*	blueDiffPastOrder := NewHashSet()
		redDiffPastOrder := NewHashSet()

		if pb.HasParents() {
			kchain := ph.getKChain(pb)
			parentAntipast := ph.getAntipast(pb.mainParent)
			diffPastQueue := []*PhantomBlock{}
			for k := range pb.GetParents().GetMap() {
				diffPastQueue = append(diffPastQueue, ph.blocks[k])
			}
			filter := NewHashSet()
			filter.Add(pb.GetHash())

			for len(diffPastQueue) > 0 {
				cur := diffPastQueue[0]
				diffPastQueue = diffPastQueue[1:]
				//
				if blueDiffPastOrder.Has(cur.GetHash()) ||
					redDiffPastOrder.Has(cur.GetHash()) ||
					parentAntipast.Has(cur.GetHash()) ||
					filter.Has(cur.GetHash()) {
					continue
				}
				ph.colorBlock(kchain, cur, blueDiffPastOrder, redDiffPastOrder)
				filter.Add(cur.GetHash())

				for k := range cur.GetParents().GetMap() {
					diffPastQueue = append(diffPastQueue, ph.blocks[k])
					filter.Add(&k)
				}
			}
		}
		pb.blueDiffAnticone = blueDiffPastOrder
		pb.redDiffAnticone = redDiffPastOrder
		pb.blueNum += uint(pb.blueDiffAnticone.Size())*/

}

func (ph *Phantom_v2) getBluest(bs *HashSet) *PhantomBlock {
	return ph.getExtremeBlue(bs, true)
}

func (ph *Phantom_v2) getExtremeBlue(bs *HashSet, bluest bool) *PhantomBlock {
	if bs.IsEmpty() {
		return nil
	}
	var result *PhantomBlock
	for k := range bs.GetMap() {
		pb := ph.blocks[k]
		if result == nil {
			result = pb
		} else {
			if bluest && result.blueNum < pb.blueNum {
				result = pb
			} else if !bluest && result.blueNum > pb.blueNum {
				result = pb
			}
		}
	}
	return result
}

func (ph *Phantom_v2) getKChain(pb *PhantomBlock) *KChain {
	return nil
	/*	var blueCount int = 0
		result := &KChain{NewHashSet(), 0}
		curPb := pb
		for {
			result.blocks.AddPair(curPb.GetHash(), curPb)
			result.miniLayer = curPb.GetLayer()
			blueCount += curPb.blueDiffAnticone.Size()
			if blueCount > ph.anticoneSize || curPb.mainParent == nil {
				break
			}
			curPb = ph.blocks[*curPb.mainParent]
		}
		return result*/
}

func (ph *Phantom_v2) getAntipast(h *hash.Hash) *HashSet {
	result := NewHashSet()
	result.AddSet(ph.blueAntipastOrder)
	result.AddSet(ph.redAntipastOrder)
	result.AddSet(ph.uncoloredUnorderedAntipast)

	if h.IsEqual(ph.coloringTip) {
		return result
	}
	return nil
	/*curPb := ph.blocks[*h]
	var intersection *hash.Hash
	positive := NewHashSet()
	negative := NewHashSet()

	for {

		negative.AddSet(curPb.blueDiffAnticone)
		negative.AddSet(curPb.redDiffAnticone)

		if ph.coloringChain.Has(curPb.GetHash()) {
			intersection = curPb.GetHash()
			break
		}

		if curPb.mainParent == nil {
			break
		}
		curPb = ph.blocks[*curPb.mainParent]
	}

	if ph.coloringTip != nil {
		curPb = ph.blocks[*ph.coloringTip]
		for !curPb.GetHash().IsEqual(intersection) {

			positive.AddSet(curPb.blueDiffAnticone)
			positive.AddSet(curPb.redDiffAnticone)

			if curPb.mainParent == nil {
				break
			}
			curPb = ph.blocks[*curPb.mainParent]
		}
	}

	result.AddSet(positive)
	result.RemoveSet(negative)

	return result*/
}

func (ph *Phantom_v2) colorBlock(kc *KChain, pb *PhantomBlock, blueOrder *HashSet, redOrder *HashSet) {
	if ph.coloringRule2(kc, pb) {
		blueOrder.Add(pb.GetHash())
	} else {
		redOrder.Add(pb.GetHash())
	}
}

func (ph *Phantom_v2) coloringRule2(kc *KChain, pb *PhantomBlock) bool {
	return false
	/*	curPb := pb
		for {
			if curPb.GetLayer() < kc.miniLayer {
				return false
			}
			if kc.blocks.Has(curPb.GetHash()) {
				return true
			}
			if curPb.mainParent == nil {
				break
			}
			curPb = ph.blocks[*curPb.mainParent]
		}
		return false*/
}

func (ph *Phantom_v2) updateMaxColoring(pb *PhantomBlock) {
	if ph.isMaxColoringTip(pb) {
		ph.updatePastColoringAccordingTo(pb)
		ph.kChain = ph.getKChain(pb)
		if ph.incrementGenesis == nil || !ph.coloringChain.Has(ph.incrementGenesis) {
			ph.incrementGenesis = ph.getExtremeBlue(ph.coloringChain, false).GetHash()
		}
	}
}

func (ph *Phantom_v2) isMaxColoringTip(pb *PhantomBlock) bool {
	if ph.coloringTip == nil {
		return true
	}
	return pb.IsBluer(ph.blocks[*ph.coloringTip])
}

func (ph *Phantom_v2) updatePastColoringAccordingTo(pb *PhantomBlock) {
	/*ph.uncoloredUnorderedAntipast.AddSet(ph.blueAntipastOrder)
	ph.uncoloredUnorderedAntipast.AddSet(ph.redAntipastOrder)
	ph.uncoloredUnorderedAntipast.Add(pb.GetHash())
	ph.blueAntipastOrder.Clean()
	ph.redAntipastOrder.Clean()

	var intersection *hash.Hash
	diffPastOrderings := []*PhantomBlock{}
	curPb := pb

	for {
		if ph.coloringChain.Has(curPb.GetHash()) {
			intersection = curPb.GetHash()
			break
		}

		ph.coloringChain.Add(curPb.GetHash())
		diffPastOrderings = append(diffPastOrderings, curPb)

		if curPb.mainParent == nil {
			break
		}
		curPb = ph.blocks[*curPb.mainParent]
	}

	if ph.coloringTip != nil {
		curPb = ph.blocks[*ph.coloringTip]
		for !curPb.GetHash().IsEqual(intersection) {
			ph.coloringChain.Remove(curPb.GetHash())
			ph.uncoloredUnorderedAntipast.AddSet(curPb.blueDiffAnticone)
			ph.uncoloredUnorderedAntipast.AddSet(curPb.redDiffAnticone)
			ph.pastOrder.Remove(curPb.GetHash())

			if curPb.mainParent == nil {
				break
			}
			curPb = ph.blocks[*curPb.mainParent]
		}
	}

	for _, v := range diffPastOrderings {
		ph.pastOrder.AddPair(v.GetHash(), v)

		ph.uncoloredUnorderedAntipast.RemoveSet(v.blueDiffAnticone)
		ph.uncoloredUnorderedAntipast.RemoveSet(v.redDiffAnticone)
	}

	ph.coloringTip = pb.GetHash()*/
}

func (ph *Phantom_v2) updateTopologicalOrderIncrementally(pb *PhantomBlock) {
	ph.updateTopologicalOrderInDicts(pb)
	ph.updateOrder(pb)
}

func (ph *Phantom_v2) updateTopologicalOrderInDicts(pb *PhantomBlock) {
	/*	var startOrder uint = 0
		if pb.mainParent != nil && ph.blocks[*pb.mainParent].GetOrder() != MaxBlockOrder {
			startOrder = ph.blocks[*pb.mainParent].GetOrder()
		}
		ordered := ph.calculateTopologicalOrder(pb)
		for i, v := range ordered {
			newLOrder := uint(i) + startOrder
			if pb.blueDiffAnticone.Has(v) {
				pb.blueDiffAnticone.AddPair(v, newLOrder)
			} else {
				pb.redDiffAnticone.AddPair(v, newLOrder)
			}
		}*/
}

func (ph *Phantom_v2) calculateTopologicalOrder(pb *PhantomBlock) []*hash.Hash {
	return nil
	/*unordered := pb.blueDiffAnticone.Clone()
	unordered.AddSet(pb.redDiffAnticone)
	toOrder := ph.sortBlocks(pb.mainParent, pb.blueDiffAnticone, pb.GetParents(), unordered)
	ordered := HashSlice{}
	orderedSet := NewHashSet()

	for len(toOrder) > 0 {
		cur := toOrder[0]
		toOrder = toOrder[1:]

		if ordered.Has(cur) {
			continue
		}
		curBlock := ph.blocks[*cur]
		if curBlock.HasParents() {
			curParents := curBlock.GetParents().Intersection(unordered)
			if !curParents.IsEmpty() && !orderedSet.Contain(curParents) {
				toOrderP := ph.sortBlocks(curBlock.mainParent, pb.blueDiffAnticone, curParents, unordered)
				toOrder = append([]*hash.Hash{cur}, toOrder...)
				toOrder = append(toOrderP, toOrder...)
				continue
			}
		}
		ordered = append(ordered, cur)
		orderedSet.Add(cur)
	}
	return ordered*/
}

func (ph *Phantom_v2) sortBlocks(lastBlock *hash.Hash, laterBlocks *HashSet, toSort *HashSet, unsorted *HashSet) []*hash.Hash {
	if toSort == nil || toSort.IsEmpty() {
		return []*hash.Hash{}
	}
	remaining := NewHashSet()
	remaining.AddSet(toSort)
	remaining.Remove(lastBlock)
	remaining = remaining.Intersection(unsorted)

	blueSet := remaining.Intersection(laterBlocks)
	blueList := blueSet.SortList(false)

	redSet := remaining.Clone()
	redSet.RemoveSet(blueSet)
	redList := redSet.SortList(false)

	result := []*hash.Hash{}
	if lastBlock != nil {
		result = append(result, lastBlock)
	}
	result = append(result, blueList...)
	result = append(result, redList...)

	return result
}

func (ph *Phantom_v2) updateOrder(pb *PhantomBlock) {
	/*	pb.order = uint(pb.blueDiffAnticone.Size() + pb.redDiffAnticone.Size())
		if pb.mainParent != nil && ph.blocks[*pb.mainParent].GetOrder() != MaxBlockOrder {
			pb.order += ph.blocks[*pb.mainParent].GetOrder()
		}*/
}

func (ph *Phantom_v2) updateAntipastColoring() {
	for k := range ph.uncoloredUnorderedAntipast.GetMap() {
		ph.colorBlock(ph.kChain, ph.blocks[k], ph.blueAntipastOrder, ph.redAntipastOrder)
	}
	ph.uncoloredUnorderedAntipast.Clean()
}

// return the tip of main chain
func (ph *Phantom_v2) GetMainChainTip() IBlock {
	return nil
}

// return the main parent in the parents
func (ph *Phantom_v2) GetMainParent(parents *IdSet) IBlock {
	return nil
}

// encode
func (ph *Phantom_v2) Encode(w io.Writer) error {
	return nil
}

// decode
func (ph *Phantom_v2) Decode(r io.Reader) error {
	return nil
}

func (ph *Phantom_v2) Load(dbTx database.Tx) error {
	return nil
}

// IsDAG
func (ph *Phantom_v2) IsDAG(parents []IBlock) bool {
	return true
}

<<<<<<< HEAD
// The main parent concurrency of block
func (ph *Phantom_v2) GetMainParentConcurrency(b IBlock) int {
=======
// GetBlues
func (ph *Phantom_v2) GetBlues(parents *IdSet) uint {
	return 0
}

// IsBlue
func (ph *Phantom_v2) IsBlue(id uint) bool {
	return false
}

// getMaxParents
func (ph *Phantom_v2) getMaxParents() int {
>>>>>>> fa1b21be
	return 0
}<|MERGE_RESOLUTION|>--- conflicted
+++ resolved
@@ -465,10 +465,6 @@
 	return true
 }
 
-<<<<<<< HEAD
-// The main parent concurrency of block
-func (ph *Phantom_v2) GetMainParentConcurrency(b IBlock) int {
-=======
 // GetBlues
 func (ph *Phantom_v2) GetBlues(parents *IdSet) uint {
 	return 0
@@ -481,6 +477,10 @@
 
 // getMaxParents
 func (ph *Phantom_v2) getMaxParents() int {
->>>>>>> fa1b21be
+	return 0
+}
+
+// The main parent concurrency of block
+func (ph *Phantom_v2) GetMainParentConcurrency(b IBlock) int {
 	return 0
 }