package blockdag

import (
	"container/list"
	"github.com/Qitmeer/qitmeer/common/hash"
	"github.com/Qitmeer/qitmeer/database"
	"io"
)

type Epoch struct {
	main    IBlock
	depends []IBlock
}

func (e *Epoch) GetSequence() []IBlock {
	result := []IBlock{}
	if e.depends != nil && len(e.depends) > 0 {
		result = append(result, e.depends...)
	}
	result = append(result, e.main)
	return result
}

func (e *Epoch) HasBlock(h *hash.Hash) bool {
	if e.main.GetHash().IsEqual(h) {
		return true
	}
	if e.depends != nil && len(e.depends) > 0 {
		for _, b := range e.depends {
			if b.GetHash().IsEqual(h) {
				return true
			}
		}
	}
	return false
}

func (e *Epoch) HasDepends() bool {
	if e.depends == nil {
		return false
	}
	if len(e.depends) == 0 {
		return false
	}
	return true
}

type Conflux struct {
	// The general foundation framework of DAG
	bd *BlockDAG

	privotTip IBlock
}

func (con *Conflux) GetName() string {
	return conflux
}

func (con *Conflux) Init(bd *BlockDAG) bool {
	con.bd = bd
	return true
}

func (con *Conflux) AddBlock(b IBlock) *list.List {
	return nil
	/*if b == nil {
		return nil
	}
	//
		con.updatePrivot(b)
		oldOrder := con.bd.order
		con.bd.order = map[uint]*hash.Hash{}
		con.updateMainChain(con.bd.getGenesis(), nil, nil)

		var result *list.List
		var i uint
		for i = 0; i < con.bd.blockTotal; i++ {
			if result == nil {
				if len(oldOrder) == 0 ||
					i >= uint(len(oldOrder)) ||
					!oldOrder[i].IsEqual(con.bd.order[i]) {
					result = list.New()
					result.PushBack(con.bd.order[i])
				}
			} else {
				result.PushBack(con.bd.order[i])
			}

		}
		return result*/
}

// Build self block
func (con *Conflux) CreateBlock(b *Block) IBlock {
	return b
}

func (con *Conflux) GetTipsList() []IBlock {
	return nil
	/*if con.bd.tips.IsEmpty() || con.privotTip == nil {
		return nil
	}
	if con.bd.tips.HasOnly(con.privotTip.GetHash()) {
		return []IBlock{con.privotTip}
	}
	if !con.bd.tips.Has(con.privotTip.GetHash()) {
		return nil
	}
	tips := con.bd.tips.Clone()
	tips.Remove(con.privotTip.GetHash())
	tipsList := tips.List()
	result := []IBlock{con.privotTip}
	for _, h := range tipsList {
		result = append(result, con.bd.getBlock(h))
	}
	return result*/
}

func (con *Conflux) updatePrivot(b IBlock) {
	/*if b.GetMainParent() == nil {
		return
	}
	parent := con.bd.getBlock(b.GetMainParent())
	var newWeight uint64 = 0
	for h := range parent.GetChildren().GetMap() {
		block := con.bd.getBlock(&h)
		if block.GetMainParent().IsEqual(parent.GetHash()) {
			newWeight += block.GetWeight()
		}

	}
	parent.SetWeight(newWeight + 1)
	if parent.GetMainParent() != nil {
		con.updatePrivot(parent)
	}*/
}

func (con *Conflux) updateMainChain(b IBlock, preEpoch *Epoch, main *HashSet) {
	/*
		if main == nil {
			main = NewHashSet()
		}
		main.Add(b.GetHash())

		curEpoch := con.updateOrder(b, preEpoch, main)
		if con.isVirtualBlock(b) {
			return
		}
		if !b.HasChildren() {
			con.privotTip = b
			if con.bd.tips.Size() > 1 {
				virtualBlock := Block{hash: hash.Hash{}, weight: 1}
				virtualBlock.parents = NewHashSet()
				virtualBlock.parents.AddSet(con.bd.tips)
				con.updateMainChain(&virtualBlock, curEpoch, main)
			}
			return
		}
		children := b.GetChildren().List()
		if len(children) == 1 {
			con.updateMainChain(con.bd.getBlock(children[0]), curEpoch, main)
			return
		}
		var nextMain IBlock = nil
		for _, h := range children {
			child := con.bd.getBlock(h)

			if nextMain == nil {
				nextMain = child
			} else {
				if child.GetWeight() > nextMain.GetWeight() {
					nextMain = child
				} else if child.GetWeight() == nextMain.GetWeight() {
					if child.GetHash().String() < nextMain.GetHash().String() {
						nextMain = child
					}
				}
			}

		}
		if nextMain != nil {
			con.updateMainChain(nextMain, curEpoch, main)
		}*/
}

func (con *Conflux) GetMainChain() []*hash.Hash {
	result := []*hash.Hash{}
	/*	for p := con.privotTip; p != nil; p = con.bd.getBlock(p.GetMainParent()) {
		result = append(result, p.GetHash())
	}*/
	return result
}

func (con *Conflux) updateOrder(b IBlock, preEpoch *Epoch, main *HashSet) *Epoch {
	return nil
	/*var result *Epoch
	if preEpoch == nil {
		b.SetOrder(0)
		result = &Epoch{main: b}
	} else {
		result = con.getEpoch(b, preEpoch, main)
		var dependsNum uint = 0
		if result.HasDepends() {
			dependsNum = uint(len(result.depends))
			if dependsNum == 1 {
				result.depends[0].SetOrder(preEpoch.main.GetOrder() + 1)
			} else {
				es := NewHashSet()
				for _, dep := range result.depends {
					es.Add(dep.GetHash())
				}
				result.depends = []IBlock{}
				order := 0
				for {
					if es.IsEmpty() {
						break
					}
					fbs := con.getForwardBlocks(es)
					for _, fb := range fbs {
						order++
						fb.SetOrder(preEpoch.main.GetOrder() + uint(order))
						es.Remove(fb.GetHash())
					}
					result.depends = append(result.depends, fbs...)
				}
			}
		}
		b.SetOrder(preEpoch.main.GetOrder() + 1 + dependsNum)

	}
	//update list
	sequence := result.GetSequence()
	startOrder := len(con.bd.order)
	for i, block := range sequence {
		if block.GetOrder() != uint(startOrder+i) {
			panic("epoch order error")
		}
		if !con.isVirtualBlock(block) {
			con.bd.order[block.GetOrder()] = block.GetHash()
		}
	}

	return result*/
}

func (con *Conflux) getEpoch(b IBlock, preEpoch *Epoch, main *HashSet) *Epoch {
	return nil /*
		result := Epoch{main: b}
		var dependsS *HashSet

		chain := list.New()
		chain.PushBack(b)
		for {
			if chain.Len() == 0 {
				break
			}
			ele := chain.Back()
			block := ele.Value.(IBlock)
			chain.Remove(ele)
			//
			if block.HasParents() {
				for h := range block.GetParents().GetMap() {
					if main.Has(&h) || preEpoch.HasBlock(&h) {
						continue
					}
					if result.depends == nil {
						result.depends = []IBlock{}
						dependsS = NewHashSet()
					}
					if dependsS.Has(&h) {
						continue
					}
					parent := con.bd.getBlock(&h)
					result.depends = append(result.depends, parent)
					chain.PushBack(parent)
					dependsS.Add(&h)
				}
			}
		}
		return &result*/
}

func (con *Conflux) getForwardBlocks(bs *HashSet) []IBlock {
	result := []IBlock{}
	/*rs := NewHashSet()
	for h := range bs.GetMap() {
		block := con.bd.getBlock(&h)

		isParentsExit := false
		if block.HasParents() {
			for h := range block.GetParents().GetMap() {
				if bs.Has(&h) {
					isParentsExit = true
					break
				}
			}
		}
		if !isParentsExit {
			rs.Add(&h)
		}
	}
	if rs.Size() == 1 {
		result = append(result, con.bd.getBlock(rs.List()[0]))
	} else if rs.Size() > 1 {
		for {
			if rs.IsEmpty() {
				break
			}
			var minHash *hash.Hash
			for h := range rs.GetMap() {
				if minHash == nil {
					hv := h
					minHash = &hv
					continue
				}
				if minHash.String() > h.String() {
					minHash = &h
				}
			}
			result = append(result, con.bd.getBlock(minHash))
			rs.Remove(minHash)
		}
	}*/

	return result
}

func (con *Conflux) isVirtualBlock(b IBlock) bool {
	return b.GetHash().IsEqual(&hash.Hash{})
}

func (con *Conflux) GetBlockByOrder(order uint) *hash.Hash {
	return nil
	/*if order >= con.bd.blockTotal {
		return nil
	}
	return con.bd.order[order]*/
}

// Query whether a given block is on the main chain.
func (con *Conflux) IsOnMainChain(b IBlock) bool {
	for p := con.privotTip; p != nil; p = con.bd.getBlockById(p.GetMainParent()) {
		if p.GetHash().IsEqual(b.GetHash()) {
			return true
		}
		if p.GetLayer() < b.GetLayer() {
			break
		}
	}
	return false
}

// return the tip of main chain
func (con *Conflux) GetMainChainTip() IBlock {
	return nil
}

// return the main parent in the parents
func (con *Conflux) GetMainParent(parents *IdSet) IBlock {
	return nil
}

// encode
func (con *Conflux) Encode(w io.Writer) error {
	return nil
}

// decode
func (con *Conflux) Decode(r io.Reader) error {
	return nil
}

func (con *Conflux) Load(dbTx database.Tx) error {
	return nil
}

// IsDAG
func (con *Conflux) IsDAG(parents []IBlock) bool {
	return true
}

<<<<<<< HEAD
// The main parent concurrency of block
func (con *Conflux) GetMainParentConcurrency(b IBlock) int {
=======
// GetBlues
func (con *Conflux) GetBlues(parents *IdSet) uint {
	return 0
}

// IsBlue
func (con *Conflux) IsBlue(id uint) bool {
	return false
}

// getMaxParents
func (con *Conflux) getMaxParents() int {
>>>>>>> fa1b21be
	return 0
}<|MERGE_RESOLUTION|>--- conflicted
+++ resolved
@@ -379,10 +379,6 @@
 	return true
 }
 
-<<<<<<< HEAD
-// The main parent concurrency of block
-func (con *Conflux) GetMainParentConcurrency(b IBlock) int {
-=======
 // GetBlues
 func (con *Conflux) GetBlues(parents *IdSet) uint {
 	return 0
@@ -395,6 +391,10 @@
 
 // getMaxParents
 func (con *Conflux) getMaxParents() int {
->>>>>>> fa1b21be
+	return 0
+}
+
+// The main parent concurrency of block
+func (con *Conflux) GetMainParentConcurrency(b IBlock) int {
 	return 0
 }