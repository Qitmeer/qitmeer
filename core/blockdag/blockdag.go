--- conflicted
+++ resolved
@@ -606,12 +606,7 @@
 	if bs.Has(h) {
 		return
 	}
-<<<<<<< HEAD
-	node:=bd.getBlock(h)
-	fmt.Println(node.GetID())
-=======
 	node := bd.getBlock(h)
->>>>>>> 2ff17a02
 	children := node.GetChildren()
 	needRecursion := false
 	if children == nil || children.Size() == 0 {
