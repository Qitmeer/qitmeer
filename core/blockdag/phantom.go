package blockdag

import (
	"container/list"
	"fmt"
	"github.com/Qitmeer/qitmeer/common/hash"
	"github.com/Qitmeer/qitmeer/core/blockdag/anticone"
	s "github.com/Qitmeer/qitmeer/core/serialization"
	"github.com/Qitmeer/qitmeer/core/types"
	"github.com/Qitmeer/qitmeer/database"
	"io"
)

var (
	BlockRate = anticone.DefaultBlockRate
)

type Phantom struct {
	// The general foundation framework of DAG
	bd *BlockDAG

	// The block anticone size is all in the DAG which did not reference it and
	// were not referenced by it.
	anticoneSize int

	mainChain *MainChain

	diffAnticone *IdSet

	virtualBlock *PhantomBlock
}

func (ph *Phantom) GetName() string {
	return phantom
}

func (ph *Phantom) Init(bd *BlockDAG) bool {
	ph.bd = bd
	ph.anticoneSize = anticone.GetSize(anticone.BlockDelay, bd.blockRate, anticone.SecurityLevel)

	if log != nil {
		log.Info(fmt.Sprintf("anticone size:%d", ph.anticoneSize))
	}

	ph.bd.order = map[uint]uint{}

	ph.mainChain = &MainChain{NewIdSet(), MaxId, 0}
	ph.diffAnticone = NewIdSet()

	//vb
	vb := &Block{hash: hash.ZeroHash, layer: 0, mainParent: MaxId}
	ph.virtualBlock = &PhantomBlock{vb, 0, NewIdSet(), NewIdSet()}

	return true
}

// Add a block
func (ph *Phantom) AddBlock(ib IBlock) *list.List {
	pb := ib.(*PhantomBlock)
	pb.SetOrder(MaxBlockOrder)

	ph.updateBlockColor(pb)
	ph.updateBlockOrder(pb)

	changeBlock := ph.updateMainChain(ph.getBluest(ph.bd.tips), pb)
	ph.preUpdateVirtualBlock()
	return ph.getOrderChangeList(changeBlock)
}

// Build self block
func (ph *Phantom) CreateBlock(b *Block) IBlock {
	return &PhantomBlock{b, 0, NewIdSet(), NewIdSet()}
}

func (ph *Phantom) updateBlockColor(pb *PhantomBlock) {

	if pb.HasParents() {
		tp := ph.getBluest(pb.GetParents())
		pb.mainParent = tp.GetID()
		pb.blueNum = tp.blueNum + 1
		pb.height = tp.height + 1
		pb.weight = tp.GetWeight()

		diffAnticone := ph.bd.getDiffAnticone(pb, true)
		if diffAnticone == nil {
			diffAnticone = NewIdSet()
		}

		ph.calculateBlueSet(pb, diffAnticone)

		pb.weight += uint64(ph.bd.calcWeight(int64(pb.blueNum + 1)))
	} else {
		//It is genesis
		if !pb.GetHash().IsEqual(ph.bd.GetGenesisHash()) {
			log.Error("Error genesis")
		}
	}

}

func (ph *Phantom) getBluest(bs *IdSet) *PhantomBlock {
	return ph.getExtremeBlue(bs, true)
}

func (ph *Phantom) getExtremeBlue(bs *IdSet, bluest bool) *PhantomBlock {
	if bs.IsEmpty() {
		return nil
	}
	var result *PhantomBlock
	for k := range bs.GetMap() {
		pb := ph.getBlock(k)
		if result == nil {
			result = pb
		} else {
			if bluest && pb.IsBluer(result) {
				result = pb
			} else if !bluest && result.IsBluer(pb) {
				result = pb
			}
		}
	}
	return result
}

func (ph *Phantom) calculateBlueSet(pb *PhantomBlock, diffAnticone *IdSet) {
	kc := ph.getKChain(pb)
	for _, v := range diffAnticone.GetMap() {
		cur, ok := v.(*PhantomBlock)
		if !ok {
			panic("phantom block type is error.")
		}
		ph.colorBlock(kc, cur, pb.blueDiffAnticone, pb.redDiffAnticone)
	}
	if diffAnticone.Size() != pb.blueDiffAnticone.Size()+pb.redDiffAnticone.Size() {
		log.Error(fmt.Sprintf("error blue set"))
	}
	pb.blueNum += uint(pb.blueDiffAnticone.Size())

	for k := range pb.blueDiffAnticone.GetMap() {
		pb.weight += uint64(ph.bd.calcWeight(int64(ph.getBlock(k).blueNum + 1)))
	}
}

func (ph *Phantom) getKChain(pb *PhantomBlock) *KChain {
	var blueCount int = 0
	result := &KChain{NewIdSet(), 0}
	curPb := pb
	for {
		result.blocks.AddPair(curPb.GetID(), curPb)
		result.miniLayer = curPb.GetLayer()
		blueCount += curPb.blueDiffAnticone.Size()
		if blueCount > ph.anticoneSize || curPb.mainParent == MaxId {
			break
		}
		curPb = ph.getBlock(curPb.mainParent)
	}
	return result
}

func (ph *Phantom) colorBlock(kc *KChain, pb *PhantomBlock, blueOrder *IdSet, redOrder *IdSet) {
	if ph.coloringRule(kc, pb) {
		blueOrder.Add(pb.GetID())
	} else {
		redOrder.Add(pb.GetID())
	}
}

func (ph *Phantom) coloringRule(kc *KChain, pb *PhantomBlock) bool {
	curPb := pb
	for {
		if curPb.GetLayer() < kc.miniLayer {
			return false
		}
		if kc.blocks.Has(curPb.GetID()) {
			return true
		}
		if curPb.mainParent == MaxId {
			break
		}
		curPb = ph.getBlock(curPb.mainParent)
	}
	return false
}

func (ph *Phantom) updateBlockOrder(pb *PhantomBlock) {
	if !pb.HasParents() {
		return
	}
	order := ph.getDiffAnticoneOrder(pb)
	l := len(order)
	if l != pb.blueDiffAnticone.Size()+pb.redDiffAnticone.Size() {
		log.Error(fmt.Sprintf("error block order"))
	}
	for i := 0; i < l; i++ {
		index := i + 1
		if pb.blueDiffAnticone.Has(order[i]) {
			pb.blueDiffAnticone.AddPair(order[i], uint(index))
		} else if pb.redDiffAnticone.Has(order[i]) {
			pb.redDiffAnticone.AddPair(order[i], uint(index))
		} else {
			log.Error(fmt.Sprintf("error block order index"))
		}
	}
}

func (ph *Phantom) getDiffAnticoneOrder(pb *PhantomBlock) []uint {
	blueDiffAnticone := ph.buildSortDiffAnticone(pb.blueDiffAnticone)
	redDiffAnticone := ph.buildSortDiffAnticone(pb.redDiffAnticone)
	diffAnticone := blueDiffAnticone.Clone()
	diffAnticone.AddSet(redDiffAnticone)
	toOrder := ph.sortBlocks(pb.mainParent, blueDiffAnticone, pb.GetParents(), diffAnticone)
	ordered := IdSlice{}
	orderedSet := NewIdSet()

	for len(toOrder) > 0 {
		cur := toOrder[0]
		toOrder = toOrder[1:]

		if ordered.Has(cur) {
			continue
		}
		curBlock := ph.getBlock(cur)
		if curBlock.HasParents() {
			curParents := curBlock.GetParents().Intersection(diffAnticone)
			if !curParents.IsEmpty() && !orderedSet.Contain(curParents) {
				curParents.RemoveSet(orderedSet)
				toOrderP := ph.sortBlocks(curBlock.mainParent, blueDiffAnticone, curParents, diffAnticone)
				toOrder = append([]uint{cur}, toOrder...)
				toOrder = append(toOrderP, toOrder...)
				continue
			}
		}
		ordered = append(ordered, cur)
		orderedSet.Add(cur)
	}
	return ordered
}

func (ph *Phantom) sortBlocks(lastBlock uint, blueDiffAnticone *IdSet, toSort *IdSet, diffAnticone *IdSet) []uint {
	if toSort == nil || toSort.IsEmpty() {
		return []uint{}
	}
	remaining := NewIdSet()
	remaining.AddSet(toSort)
	remaining.Remove(lastBlock)
	remaining = remaining.Intersection(diffAnticone)

	blueSet := remaining.Intersection(blueDiffAnticone)
	blueList := blueSet.SortHashList(false)

	redSet := remaining.Clone()
	redSet.RemoveSet(blueSet)
	redList := redSet.SortHashList(false)

	result := []uint{}
	if lastBlock != MaxId && diffAnticone.Has(lastBlock) && toSort.Has(lastBlock) {
		result = append(result, lastBlock)
	}
	result = append(result, blueList...)
	result = append(result, redList...)

	return result
}

func (ph *Phantom) buildSortDiffAnticone(diffAn *IdSet) *IdSet {
	result := NewIdSet()
	for k := range diffAn.GetMap() {
		ib := ph.getBlock(k)
		if ib != nil {
			result.AddPair(k, ib)
		}
	}
	return result
}

func (ph *Phantom) updateMainChain(buestTip *PhantomBlock, pb *PhantomBlock) *PhantomBlock {
	ph.virtualBlock.SetOrder(MaxBlockOrder)
	if !ph.isMaxMainTip(buestTip) {
		ph.diffAnticone.AddPair(pb.GetID(), pb)
		return nil
	}
	if ph.mainChain.tip == MaxId {
		ph.mainChain.tip = buestTip.GetID()
		ph.mainChain.genesis = buestTip.GetID()
		ph.mainChain.blocks.Add(buestTip.GetID())
		ph.diffAnticone.Clean()
		buestTip.SetOrder(0)
		ph.bd.order[0] = buestTip.GetID()
		return buestTip
	}

	intersection, path := ph.getIntersectionPathWithMainChain(buestTip)
	if intersection == MaxId {
		panic("DAG can't find intersection!")
	}
	ph.rollBackMainChain(intersection)

	ph.updateMainOrder(path, intersection)
	ph.mainChain.tip = buestTip.GetID()

	ph.diffAnticone = ph.bd.getAnticone(ph.bd.getBlockById(ph.mainChain.tip), nil)

	changeOrder := ph.bd.getBlockById(intersection).GetOrder() + 1
	return ph.getBlock(ph.bd.order[changeOrder])
}

func (ph *Phantom) isMaxMainTip(pb *PhantomBlock) bool {
	if ph.mainChain.tip == MaxId {
		return true
	}
	if ph.mainChain.tip == pb.GetID() {
		return false
	}
	return pb.IsBluer(ph.getBlock(ph.mainChain.tip))
}

func (ph *Phantom) getIntersectionPathWithMainChain(pb *PhantomBlock) (uint, []uint) {
	result := []uint{}
	var intersection uint = MaxId
	curPb := pb
	for {

		if ph.mainChain.blocks.Has(curPb.GetID()) {
			intersection = curPb.GetID()
			break
		}
		result = append(result, curPb.GetID())
		if curPb.mainParent == MaxId {
			break
		}
		curPb = ph.getBlock(curPb.mainParent)
	}
	return intersection, result
}

func (ph *Phantom) rollBackMainChain(intersection uint) {
	curPb := ph.getBlock(ph.mainChain.tip)
	for {

		if curPb.GetID() == intersection {
			break
		}
		ph.mainChain.blocks.Remove(curPb.GetID())

		if curPb.mainParent == MaxId {
			break
		}
		curPb = ph.getBlock(curPb.mainParent)
	}
}

func (ph *Phantom) updateMainOrder(path []uint, intersection uint) {
	startOrder := ph.getBlock(intersection).GetOrder()
	l := len(path)
	for i := l - 1; i >= 0; i-- {
		curBlock := ph.getBlock(path[i])
		curBlock.SetOrder(startOrder + uint(curBlock.blueDiffAnticone.Size()+curBlock.redDiffAnticone.Size()+1))
		ph.bd.order[curBlock.GetOrder()] = curBlock.GetID()
		ph.mainChain.blocks.Add(curBlock.GetID())
		for k, v := range curBlock.blueDiffAnticone.GetMap() {
			dab := ph.getBlock(k)
			dab.SetOrder(startOrder + v.(uint))
			ph.bd.order[dab.GetOrder()] = dab.GetID()
		}
		for k, v := range curBlock.redDiffAnticone.GetMap() {
			dab := ph.getBlock(k)
			dab.SetOrder(startOrder + v.(uint))
			ph.bd.order[dab.GetOrder()] = dab.GetID()
		}
		startOrder = curBlock.GetOrder()
	}
	//
}

func (ph *Phantom) UpdateVirtualBlockOrder() *PhantomBlock {
	if ph.diffAnticone.IsEmpty() ||
		ph.virtualBlock.GetOrder() != MaxBlockOrder {
		return nil
	}
	ph.virtualBlock.parents = NewIdSet()
	var maxLayer uint = 0
	for k := range ph.bd.tips.GetMap() {
		parent := ph.bd.getBlockById(k)
		ph.virtualBlock.parents.AddPair(k, parent)

		if maxLayer == 0 || maxLayer < parent.GetLayer() {
			maxLayer = parent.GetLayer()
		}
	}
	ph.virtualBlock.SetLayer(maxLayer + 1)

	tp := ph.getBlock(ph.mainChain.tip)
	ph.virtualBlock.mainParent = ph.mainChain.tip
	ph.virtualBlock.blueNum = tp.blueNum + 1
	ph.virtualBlock.height = tp.height + 1
	ph.virtualBlock.weight = tp.GetWeight()

	ph.virtualBlock.blueDiffAnticone.Clean()
	ph.virtualBlock.redDiffAnticone.Clean()

	ph.calculateBlueSet(ph.virtualBlock, ph.diffAnticone)
	ph.updateBlockOrder(ph.virtualBlock)

	startOrder := ph.getBlock(ph.mainChain.tip).GetOrder()
	for k, v := range ph.virtualBlock.blueDiffAnticone.GetMap() {
		dab := ph.getBlock(k)
		dab.SetOrder(startOrder + v.(uint))
		ph.bd.order[dab.GetOrder()] = dab.GetID()
	}
	for k, v := range ph.virtualBlock.redDiffAnticone.GetMap() {
		dab := ph.getBlock(k)
		dab.SetOrder(startOrder + v.(uint))
		ph.bd.order[dab.GetOrder()] = dab.GetID()
	}

	ph.virtualBlock.SetOrder(ph.bd.blockTotal + 1)

	return ph.getBlock(ph.mainChain.tip)
}

func (ph *Phantom) preUpdateVirtualBlock() *PhantomBlock {
	if ph.diffAnticone.IsEmpty() ||
		ph.virtualBlock.GetOrder() != MaxBlockOrder {
		return nil
	}
	for k := range ph.diffAnticone.GetMap() {
		dab := ph.getBlock(k)
		dab.SetOrder(MaxBlockOrder)
	}
	return nil
}

func (ph *Phantom) GetDiffBlueSet() *IdSet {
	if ph.mainChain.tip == MaxId {
		return nil
	}
	ph.UpdateVirtualBlockOrder()
	result := NewIdSet()
	curPb := ph.getBlock(ph.mainChain.tip)
	for {
		result.AddSet(curPb.blueDiffAnticone)
		if curPb.mainParent == MaxId {
			break
		}
		curPb = ph.getBlock(curPb.mainParent)
	}

	if ph.virtualBlock.GetOrder() != MaxBlockOrder {
		result.AddSet(ph.virtualBlock.blueDiffAnticone)
	}
	return result
}

// If the successor return nil, the underlying layer will use the default tips list.
func (ph *Phantom) GetTipsList() []IBlock {
	return nil
}

// Find block hash by order, this is very fast.
func (ph *Phantom) GetBlockByOrder(order uint) *hash.Hash {
	if order > ph.GetMainChainTip().GetOrder() {
		return nil
	}
	ib := ph.bd.getBlockById(ph.bd.order[order])
	if ib != nil {
		return ib.GetHash()
	}
	return nil
}

// Query whether a given block is on the main chain.
func (ph *Phantom) IsOnMainChain(b IBlock) bool {
	for cur := ph.getBlock(ph.mainChain.tip); cur != nil; cur = ph.getBlock(cur.mainParent) {
		if cur.GetHash().IsEqual(b.GetHash()) {
			return true
		}
		if cur.GetLayer() < b.GetLayer() {
			break
		}
		if cur.mainParent == MaxId {
			break
		}
	}
	return false
}

func (ph *Phantom) getOrderChangeList(pb *PhantomBlock) *list.List {
	refNodes := list.New()
	if ph.bd.blockTotal == 1 {
		refNodes.PushBack(ph.bd.getGenesis())
		return refNodes
	}
	if pb != nil {
		tips := ph.bd.tips
		if tips.HasOnly(pb.GetID()) {
			refNodes.PushBack(pb)
			return refNodes
		}
		if pb.GetID() == ph.mainChain.tip {
			refNodes.PushBack(pb)
		} else if pb.IsOrdered() && pb.GetOrder() <= ph.GetMainChainTip().GetOrder() {
			for i := ph.GetMainChainTip().GetOrder(); i >= 0; i-- {
				refNodes.PushFront(ph.getBlock(ph.bd.order[i]))
				if ph.bd.order[i] == pb.GetID() {
					break
				}
			}
		}
	}
	if !ph.diffAnticone.IsEmpty() {
		for _, v := range ph.diffAnticone.GetMap() {
			ib := v.(IBlock)
			refNodes.PushBack(ib)
		}
	}
	return refNodes
}

// return the tip of main chain
func (ph *Phantom) GetMainChainTip() IBlock {
	return ph.bd.getBlockById(ph.mainChain.tip)
}

// return the main parent in the parents
func (ph *Phantom) GetMainParent(parents *IdSet) IBlock {
	if parents == nil || parents.IsEmpty() {
		return nil
	}
	if parents.Size() == 1 {
		return ph.getBlock(parents.List()[0])
	}
	return ph.getBluest(parents)
}

func (ph *Phantom) getBlock(id uint) *PhantomBlock {
	return ph.bd.getBlockById(id).(*PhantomBlock)
}

func (ph *Phantom) GetDiffAnticone() *IdSet {
	return ph.diffAnticone
}

// encode
func (ph *Phantom) Encode(w io.Writer) error {
	err := s.WriteElements(w, uint32(ph.anticoneSize))
	if err != nil {
		return err
	}
	return nil
}

// decode
func (ph *Phantom) Decode(r io.Reader) error {
	var anticoneSize uint32
	err := s.ReadElements(r, &anticoneSize)
	if err != nil {
		return err
	}
	if anticoneSize != uint32(ph.anticoneSize) {
		return fmt.Errorf("The anticoneSize (%d) is not the same. (%d)", ph.anticoneSize, anticoneSize)
	}
	return nil
}

// load
func (ph *Phantom) Load(dbTx database.Tx) error {

	ph.mainChain.genesis = 0

	for i := uint(0); i < ph.bd.blockTotal; i++ {
		block := Block{id: i}
		ib := ph.CreateBlock(&block)
		err := DBGetDAGBlock(dbTx, ib)
		if err != nil {
			return err
		}
		if i == 0 && !ib.GetHash().IsEqual(ph.bd.GetGenesisHash()) {
			return fmt.Errorf("genesis data mismatch")
		}
		// Make up for missing
		if ib.HasParents() {
			parentsSet := NewIdSet()
			for k := range ib.GetParents().GetMap() {
				parent := ph.bd.getBlockById(k)
				parentsSet.AddPair(k, parent)
				parent.AddChild(ib)
			}
			ib.GetParents().Clean()
			ib.GetParents().AddSet(parentsSet)
		}
		ph.bd.blocks[ib.GetID()] = ib

		ph.bd.updateTips(ib)
		//
		ph.bd.order[ib.GetOrder()] = ib.GetID()

		if !ib.IsOrdered() {
			ph.diffAnticone.AddPair(ib.GetID(), ib)
		}
	}

	ph.mainChain.tip = ph.GetMainParent(ph.bd.tips).GetID()

	for cur := ph.getBlock(ph.mainChain.tip); cur != nil; cur = ph.getBlock(cur.mainParent) {
		ph.mainChain.blocks.Add(cur.GetID())
		if cur.mainParent == MaxId {
			break
		}
	}
	return nil
}

func (ph *Phantom) GetBlues(parents *IdSet) uint {
	if parents == nil || parents.IsEmpty() {
		return 0
	}
	for k := range parents.GetMap() {
		if !ph.bd.hasBlockById(k) {
			return 0
		}
	}

	//vb
	vb := &Block{hash: hash.ZeroHash, layer: 0, mainParent: MaxId}
	pb := &PhantomBlock{vb, 0, NewIdSet(), NewIdSet()}

	tp := ph.GetMainParent(parents).(*PhantomBlock)
	pb.mainParent = tp.GetID()
	pb.blueNum = tp.blueNum + 1
	pb.height = tp.height + 1

	diffAnticone := ph.bd.getDiffAnticone(pb, true)
	if diffAnticone == nil {
		diffAnticone = NewIdSet()
	}

	ph.calculateBlueSet(pb, diffAnticone)

	return pb.blueNum
}

func (ph *Phantom) IsBlue(id uint) bool {
	b := ph.getBlock(id)
	if b == nil {
		return false
	}
	if ph.diffAnticone.Has(id) {
		return false
	}
	for cur := ph.getBlock(ph.mainChain.tip); cur != nil; cur = ph.getBlock(cur.mainParent) {
		if cur.GetHash().IsEqual(b.GetHash()) ||
			cur.blueDiffAnticone.Has(b.GetID()) {
			return true
		}
		if cur.GetLayer() < b.GetLayer() {
			break
		}
		if cur.mainParent == MaxId {
			break
		}
	}
	return false
}

// IsDAG
func (ph *Phantom) IsDAG(parents []IBlock) bool {
	if len(parents) == 0 {
		return false
	} else if len(parents) == 1 {
		return true
	} else {
		parentsSet := NewIdSet()
		for _, v := range parents {
			ib := v.(IBlock)
			parentsSet.AddPair(v.GetID(), ib)
		}

		vb := &Block{hash: hash.ZeroHash, layer: 0}
		pb := &PhantomBlock{vb, 0, NewIdSet(), NewIdSet()}
		pb.parents = parentsSet.Clone()

		// In the past set
		//vb
		tp := ph.GetMainParent(parentsSet).(*PhantomBlock)
		pb.mainParent = tp.GetID()
		pb.blueNum = tp.blueNum + 1
		pb.height = tp.height + 1

		diffAnticone := ph.bd.getDiffAnticone(pb, false)
		if diffAnticone == nil {
			diffAnticone = NewIdSet()
		}
		inSet := diffAnticone.Intersection(parentsSet)
		if inSet.IsEmpty() {
			return false
		}
	}
	return true
}

<<<<<<< HEAD
// The main parent concurrency of block
func (ph *Phantom) GetMainParentConcurrency(b IBlock) int {
	if !b.HasParents() {
		return 0
	}
	pblock := b.(*PhantomBlock)
	result := pblock.redDiffAnticone.Size() + pblock.blueDiffAnticone.Size() + 1
	return result
=======
func (ph *Phantom) getMaxParents() int {
	dagMax := ph.anticoneSize + 1
	if dagMax < types.MaxParentsPerBlock {
		return dagMax
	}
	return types.MaxParentsPerBlock
>>>>>>> fa1b21be
}

// The main chain of DAG is support incremental expansion
type MainChain struct {
	blocks  *IdSet
	tip     uint
	genesis uint
}

type KChain struct {
	blocks    *IdSet
	miniLayer uint
}<|MERGE_RESOLUTION|>--- conflicted
+++ resolved
@@ -698,7 +698,6 @@
 	return true
 }
 
-<<<<<<< HEAD
 // The main parent concurrency of block
 func (ph *Phantom) GetMainParentConcurrency(b IBlock) int {
 	if !b.HasParents() {
@@ -707,14 +706,14 @@
 	pblock := b.(*PhantomBlock)
 	result := pblock.redDiffAnticone.Size() + pblock.blueDiffAnticone.Size() + 1
 	return result
-=======
+}
+
 func (ph *Phantom) getMaxParents() int {
 	dagMax := ph.anticoneSize + 1
 	if dagMax < types.MaxParentsPerBlock {
 		return dagMax
 	}
 	return types.MaxParentsPerBlock
->>>>>>> fa1b21be
 }
 
 // The main chain of DAG is support incremental expansion
