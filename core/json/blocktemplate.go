--- conflicted
+++ resolved
@@ -94,14 +94,9 @@
 	NonceRange string   `json:"noncerange,omitempty"`
 
 	// Block proposal from BIP 0023.
-<<<<<<< HEAD
-	Capabilities  []string `json:"capabilities,omitempty"`
-	RejectReasion string   `json:"reject-reason,omitempty"`
 	// temp use
-	WorkData string `json:"workdata"`
-=======
+	WorkData      string        `json:"workdata"`
 	Capabilities  []string      `json:"capabilities,omitempty"`
 	RejectReasion string        `json:"reject-reason,omitempty"`
 	BlockFeesMap  map[int]int64 `json:"block_fees_map"`
->>>>>>> 672b396e
 }