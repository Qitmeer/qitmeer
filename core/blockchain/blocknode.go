// Copyright (c) 2017-2018 The nox developers
package blockchain

import (
<<<<<<< HEAD
	"math/big"
	"qitmeer/common/hash"
	"qitmeer/common/util"
	"qitmeer/core/blockdag"
	"qitmeer/core/merkle"
	"qitmeer/core/types"
=======
	"github.com/HalalChain/qitmeer-lib/common/hash"
	"github.com/HalalChain/qitmeer-lib/common/util"
	"github.com/HalalChain/qitmeer-lib/core/dag"
	"github.com/HalalChain/qitmeer/core/merkle"
	"github.com/HalalChain/qitmeer-lib/core/types"
	"math/big"
>>>>>>> 400b682a
	"sort"
	"time"
)

// blockStatus is a bit field representing the validation state of the block.
type blockStatus byte

// The following constants specify possible status bit flags for a block.
//
// NOTE: This section specifically does not use iota since the block status is
// serialized and must be stable for long-term storage.
const (
	// statusNone indicates that the block has no validation state flags set.
	statusNone blockStatus = 0

	// statusDataStored indicates that the block's payload is stored on disk.
	statusDataStored blockStatus = 1 << 0

	// statusValid indicates that the block has been fully validated.
	statusValid blockStatus = 1 << 1

	// statusValidateFailed indicates that the block has failed validation.
	statusValidateFailed blockStatus = 1 << 2

	// statusInvalidAncestor indicates that one of the ancestors of the block
	// has failed validation, thus the block is also invalid.
	statusInvalidAncestor = 1 << 3
)

// HaveData returns whether the full block data is stored in the database.  This
// will return false for a block node where only the header is downloaded or
// stored.
func (status blockStatus) HaveData() bool {
	return status&statusDataStored != 0
}

// KnownValid returns whether the block is known to be valid.  This will return
// false for a valid block that has not been fully validated yet.
func (status blockStatus) KnownValid() bool {
	return status&statusValid != 0
}

// KnownInvalid returns whether the block is known to be invalid.  This will
// return false for invalid blocks that have not been proven invalid yet.
func (status blockStatus) KnownInvalid() bool {
	return status&(statusValidateFailed|statusInvalidAncestor) != 0
}

// blockNode represents a block within the block chain and is primarily used to
// aid in selecting the best chain to be the main chain.  The main chain is
// stored into the block database.
type blockNode struct {
	// NOTE: Additions, deletions, or modifications to the order of the
	// definitions in this struct should not be changed without considering
	// how it affects alignment on 64-bit platforms.  The current order is
	// specifically crafted to result in minimal padding.  There will be
	// hundreds of thousands of these in memory, so a few extra bytes of
	// padding adds up.

	// parents is all the parents block for this node.
	parents []*blockNode
	// children is all the children block for this node.
	children []*blockNode
	// hash is the hash of the block this node represents.
	hash hash.Hash

	// workSum is the total amount of work in the chain up to and including
	// this node.
	workSum *big.Int

	// Some fields from block headers to aid in best chain selection and
	// reconstructing headers from memory.  These must be treated as
	// immutable and are intentionally ordered to avoid padding on 64-bit
	// platforms.
	blockVersion uint32
	bits         uint32
	timestamp    int64
	txRoot       hash.Hash
	stateRoot    hash.Hash
	nonce        uint64
	exNonce      uint64
	extraData    [32]byte

	// status is a bitfield representing the validation state of the block.
	// This field, unlike the other fields, may be changed after the block
	// node is created, so it must only be accessed or updated using the
	// concurrent-safe NodeStatus, SetStatusFlags, and UnsetStatusFlags
	// methods on blockIndex once the node has been added to the index.
	status blockStatus

	//order is in the position of whole block chain.(It is actually DAG order)
	order uint64

	//cuckoo,begin
	circleNonces [20]uint32
	//end
}

// newBlockNode returns a new block node for the given block header and parent
// node.  The workSum is calculated based on the parent, or, in the case no
// parent is provided, it will just be the work for the passed block.
func newBlockNode(blockHeader *types.BlockHeader, parents []*blockNode) *blockNode {
	var node blockNode
	initBlockNode(&node, blockHeader, parents)
	return &node
}

// initBlockNode initializes a block node from the given header, initialization
// vector for the ticket lottery, and parent node.  The workSum is calculated
// based on the parent, or, in the case no parent is provided, it will just be
// the work for the passed block.
//
// This function is NOT safe for concurrent access.  It must only be called when
// initially creating a node.
func initBlockNode(node *blockNode, blockHeader *types.BlockHeader, parents []*blockNode) {
	*node = blockNode{
		hash:         blockHeader.BlockHash(),
		workSum:      CalcWork(blockHeader.Difficulty),
		order:        0,
		blockVersion: blockHeader.Version,
		bits:         blockHeader.Difficulty,
		timestamp:    blockHeader.Timestamp.Unix(),
		txRoot:       blockHeader.TxRoot,
		nonce:        blockHeader.Nonce,
		exNonce:      blockHeader.ExNonce,
		stateRoot:    blockHeader.StateRoot,
<<<<<<< HEAD
		//cuckoo.begin
		circleNonces: blockHeader.CircleNonces,
		//end
=======
		status:       statusNone,
>>>>>>> 400b682a
	}
	if len(parents) > 0 {
		node.parents = parents

		node.workSum = node.workSum.Add(node.GetParentsWorkSum(), node.workSum)
	} else {
		node.order = 0
	}
}

// Header constructs a block header from the node and returns it.
//
// This function is safe for concurrent access.
func (node *blockNode) Header() types.BlockHeader {
	// No lock is needed because all accessed fields are immutable.
	var parentRoot hash.Hash
	if node.parents != nil {
		paMerkles := merkle.BuildParentsMerkleTreeStore(node.GetParents())
		parentRoot = *paMerkles[len(paMerkles)-1]
	}
	return types.BlockHeader{
		Version:    node.blockVersion,
		ParentRoot: parentRoot,
		TxRoot:     node.txRoot,
		StateRoot:  node.stateRoot,
		Difficulty: node.bits,
		ExNonce:    node.exNonce,
		Timestamp:  time.Unix(node.timestamp, 0),
		Nonce:      node.nonce,
	}
}

// CalcPastMedianTime calculates the median time of the previous few blocks
// prior to, and including, the block node.
//
// This function is safe for concurrent access.
func (node *blockNode) CalcPastMedianTime() time.Time {
	// Create a slice of the previous few block timestamps used to calculate
	// the median per the number defined by the constant medianTimeBlocks.
	timestamps := make([]int64, medianTimeBlocks)
	numNodes := 0
	iterNode := node
	for i := 0; i < medianTimeBlocks && iterNode != nil; i++ {
		timestamps[i] = iterNode.timestamp
		numNodes++

		iterNode = iterNode.GetForwardParent()
	}

	// Prune the slice to the actual number of available timestamps which
	// will be fewer than desired near the beginning of the block chain
	// and sort them.
	timestamps = timestamps[:numNodes]
	sort.Sort(util.TimeSorter(timestamps))

	// NOTE: The consensus rules incorrectly calculate the median for even
	// numbers of blocks.  A true median averages the middle two elements
	// for a set with an even number of elements in it.   Since the constant
	// for the previous number of blocks to be used is odd, this is only an
	// issue for a few blocks near the beginning of the chain.  I suspect
	// this is an optimization even though the result is slightly wrong for
	// a few of the first blocks since after the first few blocks, there
	// will always be an odd number of blocks in the set per the constant.
	//
	// This code follows suit to ensure the same rules are used, however, be
	// aware that should the medianTimeBlocks constant ever be changed to an
	// even number, this code will be wrong.
	medianTimestamp := timestamps[numNodes/2]
	return time.Unix(medianTimestamp, 0)
}

func (node *blockNode) GetParentsWorkSum() *big.Int {
	var workSum *big.Int = &big.Int{}
	for _, v := range node.parents {
		workSum.Add(v.workSum, workSum)
	}
	return workSum
}

// Include all parents for set
func (node *blockNode) GetParents() []*hash.Hash {
	if node.parents == nil || len(node.parents) == 0 {
		return nil
	}
	result := []*hash.Hash{}
	for _, v := range node.parents {
		result = append(result, &v.hash)
	}
	return result
}

// node has children in DAG
func (node *blockNode) AddChild(child *blockNode) {
	if node.HasChild(child) {
		return
	}
	if node.children == nil {
		node.children = []*blockNode{}
	}
	node.children = append(node.children, child)
}

// check is there any child
func (node *blockNode) HasChild(child *blockNode) bool {
	if node.children == nil || len(node.children) == 0 {
		return false
	}
	for _, v := range node.children {
		if v == child {
			return true
		}
	}
	return false
}

// For the moment,In order to match the DAG
<<<<<<< HEAD
func (node *blockNode) GetChildren() *blockdag.HashSet {
	if node.children == nil || len(node.children) == 0 {
		return nil
	}
	result := blockdag.NewHashSet()
	for _, v := range node.children {
=======
func (node *blockNode) GetChildren() *dag.HashSet{
	if node.children==nil||len(node.children)==0 {
		return nil
	}
	result:=dag.NewHashSet()
	for _,v:=range node.children{
>>>>>>> 400b682a
		result.Add(&v.hash)
	}
	return result
}

func (node *blockNode) SetOrder(h uint64) {
	node.order = h
}

// return node height (Actually,it is order)
func (node *blockNode) GetOrder() uint64 {
	return node.order
}

<<<<<<< HEAD
func (node *blockNode) Clone() *blockNode {
	header := node.Header()
	newNode := newBlockNode(&header, node.parents)
	newNode.status = statusDataStored
	newNode.children = node.children
	newNode.order = node.order
=======
func (node *blockNode) Clone() *blockNode{
	header:=node.Header()
	newNode := newBlockNode(&header,node.parents)
	newNode.status = node.status
	newNode.children=node.children
	newNode.order=node.order
>>>>>>> 400b682a
	return newNode
}

//return parent that position is rather forward
func (node *blockNode) GetForwardParent() *blockNode {
	if node.parents == nil || len(node.parents) <= 0 {
		return nil
	}
	var result *blockNode = nil
	for _, v := range node.parents {
		if result == nil || v.GetOrder() < result.GetOrder() {
			result = v
		}
	}
	return result
}

//return parent that position is rather back
func (node *blockNode) GetBackParent() *blockNode {
	if node.parents == nil || len(node.parents) <= 0 {
		return nil
	}
	var result *blockNode = nil
	for _, v := range node.parents {
		if result == nil || v.GetOrder() > result.GetOrder() {
			result = v
		}
	}
	return result
}

//return the block node hash.
func (node *blockNode) GetHash() *hash.Hash {
	return &node.hash
}

//return the timestamp of node
func (node *blockNode) GetTimestamp() int64 {
	return node.timestamp
}<|MERGE_RESOLUTION|>--- conflicted
+++ resolved
@@ -2,21 +2,12 @@
 package blockchain
 
 import (
-<<<<<<< HEAD
-	"math/big"
-	"qitmeer/common/hash"
-	"qitmeer/common/util"
-	"qitmeer/core/blockdag"
-	"qitmeer/core/merkle"
-	"qitmeer/core/types"
-=======
 	"github.com/HalalChain/qitmeer-lib/common/hash"
 	"github.com/HalalChain/qitmeer-lib/common/util"
 	"github.com/HalalChain/qitmeer-lib/core/dag"
 	"github.com/HalalChain/qitmeer/core/merkle"
 	"github.com/HalalChain/qitmeer-lib/core/types"
 	"math/big"
->>>>>>> 400b682a
 	"sort"
 	"time"
 )
@@ -64,6 +55,7 @@
 func (status blockStatus) KnownInvalid() bool {
 	return status&(statusValidateFailed|statusInvalidAncestor) != 0
 }
+
 
 // blockNode represents a block within the block chain and is primarily used to
 // aid in selecting the best chain to be the main chain.  The main chain is
@@ -94,7 +86,7 @@
 	blockVersion uint32
 	bits         uint32
 	timestamp    int64
-	txRoot       hash.Hash
+	txRoot   	 hash.Hash
 	stateRoot    hash.Hash
 	nonce        uint64
 	exNonce      uint64
@@ -108,11 +100,7 @@
 	status blockStatus
 
 	//order is in the position of whole block chain.(It is actually DAG order)
-	order uint64
-
-	//cuckoo,begin
-	circleNonces [20]uint32
-	//end
+	order    uint64
 }
 
 // newBlockNode returns a new block node for the given block header and parent
@@ -135,7 +123,7 @@
 	*node = blockNode{
 		hash:         blockHeader.BlockHash(),
 		workSum:      CalcWork(blockHeader.Difficulty),
-		order:        0,
+		order:       0,
 		blockVersion: blockHeader.Version,
 		bits:         blockHeader.Difficulty,
 		timestamp:    blockHeader.Timestamp.Unix(),
@@ -143,20 +131,14 @@
 		nonce:        blockHeader.Nonce,
 		exNonce:      blockHeader.ExNonce,
 		stateRoot:    blockHeader.StateRoot,
-<<<<<<< HEAD
-		//cuckoo.begin
-		circleNonces: blockHeader.CircleNonces,
-		//end
-=======
 		status:       statusNone,
->>>>>>> 400b682a
-	}
-	if len(parents) > 0 {
+	}
+	if len(parents)>0 {
 		node.parents = parents
 
 		node.workSum = node.workSum.Add(node.GetParentsWorkSum(), node.workSum)
-	} else {
-		node.order = 0
+	}else {
+		node.order=0
 	}
 }
 
@@ -166,14 +148,14 @@
 func (node *blockNode) Header() types.BlockHeader {
 	// No lock is needed because all accessed fields are immutable.
 	var parentRoot hash.Hash
-	if node.parents != nil {
-		paMerkles := merkle.BuildParentsMerkleTreeStore(node.GetParents())
-		parentRoot = *paMerkles[len(paMerkles)-1]
+	if node.parents!=nil {
+		paMerkles :=merkle.BuildParentsMerkleTreeStore(node.GetParents())
+		parentRoot=*paMerkles[len(paMerkles)-1]
 	}
 	return types.BlockHeader{
 		Version:    node.blockVersion,
 		ParentRoot: parentRoot,
-		TxRoot:     node.txRoot,
+		TxRoot:   	node.txRoot,
 		StateRoot:  node.stateRoot,
 		Difficulty: node.bits,
 		ExNonce:    node.exNonce,
@@ -222,43 +204,43 @@
 }
 
 func (node *blockNode) GetParentsWorkSum() *big.Int {
-	var workSum *big.Int = &big.Int{}
-	for _, v := range node.parents {
+	var workSum *big.Int=&big.Int{}
+	for _,v:=range node.parents{
 		workSum.Add(v.workSum, workSum)
 	}
 	return workSum
 }
 
 // Include all parents for set
-func (node *blockNode) GetParents() []*hash.Hash {
-	if node.parents == nil || len(node.parents) == 0 {
+func (node *blockNode) GetParents() []*hash.Hash{
+	if node.parents==nil||len(node.parents)==0 {
 		return nil
 	}
-	result := []*hash.Hash{}
-	for _, v := range node.parents {
-		result = append(result, &v.hash)
+	result:=[]*hash.Hash{}
+	for _,v:=range node.parents{
+		result=append(result,&v.hash)
 	}
 	return result
 }
 
 // node has children in DAG
-func (node *blockNode) AddChild(child *blockNode) {
+func (node *blockNode) AddChild(child *blockNode){
 	if node.HasChild(child) {
 		return
 	}
-	if node.children == nil {
-		node.children = []*blockNode{}
-	}
-	node.children = append(node.children, child)
+	if node.children==nil {
+		node.children=[]*blockNode{}
+	}
+	node.children=append(node.children,child)
 }
 
 // check is there any child
-func (node *blockNode) HasChild(child *blockNode) bool {
-	if node.children == nil || len(node.children) == 0 {
+func (node *blockNode) HasChild(child *blockNode) bool{
+	if node.children==nil||len(node.children)==0 {
 		return false
 	}
-	for _, v := range node.children {
-		if v == child {
+	for _,v:=range node.children{
+		if v==child {
 			return true
 		}
 	}
@@ -266,62 +248,44 @@
 }
 
 // For the moment,In order to match the DAG
-<<<<<<< HEAD
-func (node *blockNode) GetChildren() *blockdag.HashSet {
-	if node.children == nil || len(node.children) == 0 {
-		return nil
-	}
-	result := blockdag.NewHashSet()
-	for _, v := range node.children {
-=======
 func (node *blockNode) GetChildren() *dag.HashSet{
 	if node.children==nil||len(node.children)==0 {
 		return nil
 	}
 	result:=dag.NewHashSet()
 	for _,v:=range node.children{
->>>>>>> 400b682a
 		result.Add(&v.hash)
 	}
 	return result
 }
 
 func (node *blockNode) SetOrder(h uint64) {
-	node.order = h
+	node.order=h
 }
 
 // return node height (Actually,it is order)
-func (node *blockNode) GetOrder() uint64 {
+func (node *blockNode) GetOrder() uint64{
 	return node.order
 }
 
-<<<<<<< HEAD
-func (node *blockNode) Clone() *blockNode {
-	header := node.Header()
-	newNode := newBlockNode(&header, node.parents)
-	newNode.status = statusDataStored
-	newNode.children = node.children
-	newNode.order = node.order
-=======
 func (node *blockNode) Clone() *blockNode{
 	header:=node.Header()
 	newNode := newBlockNode(&header,node.parents)
 	newNode.status = node.status
 	newNode.children=node.children
 	newNode.order=node.order
->>>>>>> 400b682a
 	return newNode
 }
 
 //return parent that position is rather forward
 func (node *blockNode) GetForwardParent() *blockNode {
-	if node.parents == nil || len(node.parents) <= 0 {
+	if node.parents==nil || len(node.parents)<=0 {
 		return nil
 	}
-	var result *blockNode = nil
-	for _, v := range node.parents {
-		if result == nil || v.GetOrder() < result.GetOrder() {
-			result = v
+	var result *blockNode=nil
+	for _,v:=range node.parents{
+		if result==nil || v.GetOrder()<result.GetOrder(){
+			result=v
 		}
 	}
 	return result
@@ -329,13 +293,13 @@
 
 //return parent that position is rather back
 func (node *blockNode) GetBackParent() *blockNode {
-	if node.parents == nil || len(node.parents) <= 0 {
+	if node.parents==nil || len(node.parents)<=0 {
 		return nil
 	}
-	var result *blockNode = nil
-	for _, v := range node.parents {
-		if result == nil || v.GetOrder() > result.GetOrder() {
-			result = v
+	var result *blockNode=nil
+	for _,v:=range node.parents{
+		if result==nil || v.GetOrder()>result.GetOrder(){
+			result=v
 		}
 	}
 	return result
