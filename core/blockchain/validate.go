// Copyright (c) 2017-2018 The nox developers
// Copyright (c) 2013-2016 The btcsuite developers
// Copyright (c) 2015-2018 The Decred developers
// Use of this source code is governed by an ISC
// license that can be found in the LICENSE file.

package blockchain

import (
	"fmt"
	"time"
	"math"
	"math/big"
	"github.com/noxproject/nox/core/types"
	"github.com/noxproject/nox/common/hash"
	"github.com/noxproject/nox/params"
	"github.com/noxproject/nox/core/merkle"
	"github.com/noxproject/nox/engine/txscript"
)



// IsCoinBaseTx determines whether or not a transaction is a coinbase.  A
// coinbase is a special transaction created by miners that has no inputs.
// This is represented in the block chain by a transaction with a single input
// that has a previous output transaction index set to the maximum value along
// with a zero hash.
//
// This function only differs from IsCoinBase in that it works with a raw wire
// transaction as opposed to a higher level util transaction.
func IsCoinBaseTx(tx *types.Transaction) bool {
	// A coin base must only have one transaction input.
	if len(tx.TxIn) != 1 {
		return false
	}
	// The previous output of a coin base must have a max value index and a
	// zero hash.
	prevOut := &tx.TxIn[0].PreviousOut
	if prevOut.OutIndex != math.MaxUint32 || !prevOut.Hash.IsEqual(zeroHash) {
		return false
	}
	return true
}

// This function only differs from IsExpired in that it works with a raw wire
// transaction as opposed to a higher level util transaction.
func IsExpiredTx(tx *types.Transaction, blockHeight uint64) bool {
	expiry := tx.Expire
	return expiry != types.NoExpiryValue && blockHeight >= uint64(expiry)  //TODO, remove type conversion
}

// IsExpired returns where or not the passed transaction is expired according to
// the given block height.
//
// This function only differs from IsExpiredTx in that it works with a higher
// level util transaction as opposed to a raw wire transaction.
func IsExpired(tx *types.Tx, blockHeight uint64) bool {
	return IsExpiredTx(tx.Transaction(), blockHeight)
}

// checkBlockSanity performs some preliminary checks on a block to ensure it is
// sane before continuing with block processing.  These checks are context
// free.
//
// The flags do not modify the behavior of this function directly, however they
// are needed to pass along to checkBlockHeaderSanity.
func checkBlockSanity(block *types.SerializedBlock, timeSource MedianTimeSource, flags BehaviorFlags, chainParams *params.Params) error {
	msgBlock := block.Block()
	header := &msgBlock.Header
	err := checkBlockHeaderSanity(header, timeSource, flags, chainParams)
	if err != nil {
		return err
	}
	// A block must have at least one parent.
	numPb := len(msgBlock.Parents)
	if numPb == 0 {
		return ruleError(ErrNoParents, "block does not contain "+
			"any parent")
	}

	// A block must not have more parents than the max block payload or
	// else it is certainly over the weight limit.
	if numPb > types.MaxParentsPerBlock {
		str := fmt.Sprintf("block contains too many parents - "+
			"got %d, max %d", numPb, types.MaxParentsPerBlock)
		return ruleError(ErrBlockTooBig, str)
	}
	// Build the block parents merkle tree and ensure the calculated merkle
	// parents root matches the entry in the block header.
	// This also has the effect of caching all
	// of the parents hashes in the block to speed up future hash
	// checks.  The tree here and checks the merkle root
	// after the following checks, but there is no reason not to check the
	// merkle root matches here.
	paMerkles := merkle.BuildParentsMerkleTreeStore(msgBlock.Parents)
	paMerkleRoot := paMerkles[len(paMerkles)-1]
	if !header.ParentRoot.IsEqual(paMerkleRoot) {
		str := fmt.Sprintf("block parents merkle root is invalid - block "+
			"header indicates %v, but calculated value is %v",
			&header.ParentRoot, paMerkleRoot)
		return ruleError(ErrBadParentsMerkleRoot, str)
	}



	// A block must have at least one regular transaction.
	numTx := len(msgBlock.Transactions)
	if numTx == 0 {
		return ruleError(ErrNoTransactions, "block does not contain "+
			"any transactions")
	}

	// A block must not exceed the maximum allowed block payload when
	// serialized.
	//
	// This is a quick and context-free sanity check of the maximum block
	// size according to the wire protocol.  Even though the wire protocol
	// already prevents blocks bigger than this limit, there are other
	// methods of receiving a block that might not have been checked
	// already.  A separate block size is enforced later that takes into
	// account the network-specific block size and the results of block
	// size votes.  Typically that block size is more restrictive than this
	// one.
	serializedSize := msgBlock.SerializeSize()
	if serializedSize > types.MaxBlockPayload {
		str := fmt.Sprintf("serialized block is too big - got %d, "+
			"max %d", serializedSize, types.MaxBlockPayload)
		return ruleError(ErrBlockTooBig, str)
	}
	// TODO header-size check, why
	/*
	if header.Size != uint32(serializedSize) {
		str := fmt.Sprintf("serialized block is not size indicated in "+
			"header - got %d, expected %d", header.Size,
			serializedSize)
		return ruleError(ErrWrongBlockSize, str)
	}
	*/

	// The first transaction in a block's regular tree must be a coinbase.
	transactions := block.Transactions()
	if !IsCoinBaseTx(transactions[0].Transaction()) {
		return ruleError(ErrFirstTxNotCoinbase, "first transaction in "+
			"block is not a coinbase")
	}

	// A block must not have more than one coinbase.
	for i, tx := range transactions[1:] {
		if IsCoinBaseTx(tx.Transaction()) {
			str := fmt.Sprintf("block contains second coinbase at "+
				"index %d", i+1)
			return ruleError(ErrMultipleCoinbases, str)
		}
	}

	// Do some preliminary checks on each regular transaction to ensure they
	// are sane before continuing.
	for i, tx := range transactions {
		// A block must not have stake transactions in the regular
		// transaction tree.
		msgTx := tx.Transaction()
		txType := types.DetermineTxType(msgTx)
		if txType != types.TxTypeRegular {
			errStr := fmt.Sprintf("block contains a irregular "+
				"transaction in the regular transaction tree at "+
				"index %d", i)
			return ruleError(ErrIrregTxInRegularTree, errStr)
		}

		err := CheckTransactionSanity(msgTx, chainParams)
		if err != nil {
			return err
		}
	}

	// Build merkle tree and ensure the calculated merkle root matches the
	// entry in the block header.  This also has the effect of caching all
	// of the transaction hashes in the block to speed up future hash
	// checks.  Bitcoind builds the tree here and checks the merkle root
	// after the following checks, but there is no reason not to check the
	// merkle root matches here.
	merkles := merkle.BuildMerkleTreeStore(block.Transactions())
	calculatedMerkleRoot := merkles[len(merkles)-1]
	if !header.TxRoot.IsEqual(calculatedMerkleRoot) {
		str := fmt.Sprintf("block merkle root is invalid - block "+
			"header indicates %v, but calculated value is %v",
			header.TxRoot, calculatedMerkleRoot)
		return ruleError(ErrBadMerkleRoot, str)
	}

	// Check for duplicate transactions.  This check will be fairly quick
	// since the transaction hashes are already cached due to building the
	// merkle trees above.
	existingTxHashes := make(map[hash.Hash]struct{})

	allTransactions := append(transactions)

	for _, tx := range allTransactions {
		h := tx.Hash()
		if _, exists := existingTxHashes[*h]; exists {
			str := fmt.Sprintf("block contains duplicate "+
				"transaction %v", h)
			return ruleError(ErrDuplicateTx, str)
		}
		existingTxHashes[*h] = struct{}{}
	}

	// The number of signature operations must be less than the maximum
	// allowed per block.
	totalSigOps := 0
	for _, tx := range allTransactions {
		// We could potentially overflow the accumulator so check for
		// overflow.
		lastSigOps := totalSigOps

		msgTx := tx.Transaction()
		isCoinBase := IsCoinBaseTx(msgTx)
		totalSigOps += CountSigOps(tx, isCoinBase)
		if totalSigOps < lastSigOps || totalSigOps > MaxSigOpsPerBlock {
			str := fmt.Sprintf("block contains too many signature "+
				"operations - got %v, max %v", totalSigOps,
				MaxSigOpsPerBlock)
			return ruleError(ErrTooManySigOps, str)
		}
	}

	return nil
}

// CheckBlockSanity performs some preliminary checks on a block to ensure it is
// sane before continuing with block processing.  These checks are context
// free.
func CheckBlockSanity(block *types.SerializedBlock, timeSource MedianTimeSource, chainParams *params.Params) error {
	return checkBlockSanity(block, timeSource, BFNone, chainParams)
}

// checkBlockHeaderSanity performs some preliminary checks on a block header to
// ensure it is sane before continuing with processing.  These checks are
// context free.
//
// The flags do not modify the behavior of this function directly, however they
// are needed to pass along to checkProofOfWork.
func checkBlockHeaderSanity(header *types.BlockHeader, timeSource MedianTimeSource, flags BehaviorFlags, chainParams *params.Params) error {

	// Ensure the proof of work bits in the block header is in min/max
	// range and the block hash is less than the target value described by
	// the bits.
	err := checkProofOfWork(header, chainParams.PowLimit, flags)
	if err != nil {
		return err
	}

	// A block timestamp must not have a greater precision than one second.
	// This check is necessary because Go time.Time values support
	// nanosecond precision whereas the consensus rules only apply to
	// seconds and it's much nicer to deal with standard Go time values
	// instead of converting to seconds everywhere.
	if !header.Timestamp.Equal(time.Unix(header.Timestamp.Unix(), 0)) {
		str := fmt.Sprintf("block timestamp of %v has a higher "+
			"precision than one second", header.Timestamp)
		return ruleError(ErrInvalidTime, str)
	}

	// Ensure the block time is not too far in the future.
	maxTimestamp := timeSource.AdjustedTime().Add(time.Second *
		MaxTimeOffsetSeconds)
	if header.Timestamp.After(maxTimestamp) {
		str := fmt.Sprintf("block timestamp of %v is too far in the "+
			"future", header.Timestamp)
		return ruleError(ErrTimeTooNew, str)
	}

	return nil
}

// checkProofOfWork ensures the block header bits which indicate the target
// difficulty is in min/max range and that the block hash is less than the
// target difficulty as claimed.
//
// The flags modify the behavior of this function as follows:
//  - BFNoPoWCheck: The check to ensure the block hash is less than the target
//    difficulty is not performed.
func checkProofOfWork(header *types.BlockHeader, powLimit *big.Int, flags BehaviorFlags) error {
	// The target difficulty must be larger than zero.
	target := CompactToBig(header.Difficulty)
	if target.Sign() <= 0 {
		str := fmt.Sprintf("block target difficulty of %064x is too "+
			"low", target)
		return ruleError(ErrUnexpectedDifficulty, str)
	}

	// The target difficulty must be less than the maximum allowed.
	if target.Cmp(powLimit) > 0 {
		str := fmt.Sprintf("block target difficulty of %064x is "+
			"higher than max of %064x", target, powLimit)
		return ruleError(ErrUnexpectedDifficulty, str)
	}

	// The block hash must be less than the claimed target unless the flag
	// to avoid proof of work checks is set.
	if flags&BFNoPoWCheck != BFNoPoWCheck {
		// The block hash must be less than the claimed target.
		h := header.BlockHash()
		hashNum := HashToBig(&h)
		if hashNum.Cmp(target) > 0 {
			str := fmt.Sprintf("block hash of %064x is higher than"+
				" expected max of %064x", hashNum, target)
			return ruleError(ErrHighHash, str)
		}
	}

	return nil
}

// CheckTransactionSanity performs some preliminary checks on a transaction to
// ensure it is sane.  These checks are context free.
func CheckTransactionSanity(tx *types.Transaction, params *params.Params) error {
	// A transaction must have at least one input.
	if len(tx.TxIn) == 0 {
		return ruleError(ErrNoTxInputs, "transaction has no inputs")
	}

	// A transaction must have at least one output.
	if len(tx.TxOut) == 0 {
		return ruleError(ErrNoTxOutputs, "transaction has no outputs")
	}

	// A transaction must not exceed the maximum allowed size when
	// serialized.
	serializedTxSize := tx.SerializeSize()
	if serializedTxSize > params.MaxTxSize {
		str := fmt.Sprintf("serialized transaction is too big - got "+
			"%d, max %d", serializedTxSize, params.MaxTxSize)
		return ruleError(ErrTxTooBig, str)
	}

	// Ensure the transaction amounts are in range.  Each transaction
	// output must not be negative or more than the max allowed per
	// transaction.  Also, the total of all outputs must abide by the same
	// restrictions.  All amounts in a transaction are in a unit value
	// known as an atom.  One Coin is a quantity of atoms as defined by
	// the AtomsPerCoin constant.
	var totalAtom int64
	for _, txOut := range tx.TxOut {
		atom := txOut.Amount
		if atom < 0 {
			str := fmt.Sprintf("transaction output has negative "+
				"value of %v", atom)
			return ruleError(ErrBadTxOutValue, str)
		}
		if atom > types.MaxAmount {
			str := fmt.Sprintf("transaction output value of %v is "+
				"higher than max allowed value of %v", atom,
				types.MaxAmount)
			return ruleError(ErrBadTxOutValue, str)
		}

		// Two's complement int64 overflow guarantees that any overflow
		// is detected and reported.
		// TODO revisit the overflow check
		totalAtom += int64(atom)
		if totalAtom < 0 {
			str := fmt.Sprintf("total value of all transaction "+
				"outputs exceeds max allowed value of %v",
				types.MaxAmount)
			return ruleError(ErrBadTxOutValue, str)
		}
		if totalAtom > types.MaxAmount {
			str := fmt.Sprintf("total value of all transaction "+
				"outputs is %v which is higher than max "+
				"allowed value of %v", totalAtom,
				types.MaxAmount)
			return ruleError(ErrBadTxOutValue, str)
		}
	}

	// Coinbase script length must be between min and max length.
	if IsCoinBaseTx(tx) {
		// The referenced outpoint should be null.
		if !isNullOutpoint(&tx.TxIn[0].PreviousOut) {
			str := fmt.Sprintf("coinbase transaction did not use " +
				"a null outpoint")
			return ruleError(ErrBadCoinbaseOutpoint, str)
		}

		// The fraud proof should also be null.
		if !isNullFraudProof(tx.TxIn[0]) {
			str := fmt.Sprintf("coinbase transaction fraud proof " +
				"was non-null")
			return ruleError(ErrBadCoinbaseFraudProof, str)
		}

		slen := len(tx.TxIn[0].SignScript)
		if slen < MinCoinbaseScriptLen || slen > MaxCoinbaseScriptLen {
			str := fmt.Sprintf("coinbase transaction script "+
				"length of %d is out of range (min: %d, max: "+
				"%d)", slen, MinCoinbaseScriptLen,
				MaxCoinbaseScriptLen)
			return ruleError(ErrBadCoinbaseScriptLen, str)
		}
	} else {
		// Previous transaction outputs referenced by the inputs to
		// this transaction must not be null except in the case of
		// stake bases for SSGen tx.
		for _, txIn := range tx.TxIn {
			prevOut := &txIn.PreviousOut
			if isNullOutpoint(prevOut) {
				return ruleError(ErrBadTxInput, "transaction "+
					"input refers to previous output that "+
					"is null")
			}
		}
	}

	// Check for duplicate transaction inputs.
	existingTxOut := make(map[types.TxOutPoint]struct{})
	for _, txIn := range tx.TxIn {
		if _, exists := existingTxOut[txIn.PreviousOut]; exists {
			return ruleError(ErrDuplicateTxInputs, "transaction "+
				"contains duplicate inputs")
		}
		existingTxOut[txIn.PreviousOut] = struct{}{}
	}

	return nil
}

// isNullOutpoint determines whether or not a previous transaction output point
// is set.
func isNullOutpoint(outpoint *types.TxOutPoint) bool {
	if outpoint.OutIndex == math.MaxUint32 &&
		outpoint.Hash.IsEqual(zeroHash) {
		return true
	}
	return false
}

// isNullFraudProof determines whether or not a previous transaction fraud
// proof is set.
func isNullFraudProof(txIn *types.TxInput) bool {
	switch {
	case txIn.BlockHeight != types.NullBlockHeight:
		return false
	case txIn.TxIndex != types.NullTxIndex:
		return false
	}

	return true
}

// CountSigOps returns the number of signature operations for all transaction
// input and output scripts in the provided transaction.  This uses the
// quicker, but imprecise, signature operation counting mechanism from
// txscript.
func CountSigOps(tx *types.Tx, isCoinBaseTx bool) int {
	msgTx := tx.Transaction()

	// Accumulate the number of signature operations in all transaction
	// inputs.
	totalSigOps := 0
	for _, txIn := range msgTx.TxIn {
		// Skip coinbase inputs.
		if isCoinBaseTx {
			continue
		}

		numSigOps := txscript.GetSigOpCount(txIn.SignScript)
		totalSigOps += numSigOps
	}

	// Accumulate the number of signature operations in all transaction
	// outputs.
	for _, txOut := range msgTx.TxOut {
		numSigOps := txscript.GetSigOpCount(txOut.PkScript)
		totalSigOps += numSigOps
	}

	return totalSigOps
}

// checkBlockContext peforms several validation checks on the block which depend
// on its position within the block chain.
//
// The flags modify the behavior of this function as follows:
//  - BFFastAdd: The transactions are not checked to see if they are finalized
//    and the somewhat expensive duplication transaction check is not performed.
//
// The flags are also passed to checkBlockHeaderContext.  See its documentation
// for how the flags modify its behavior.
func (b *BlockChain) checkBlockContext(block *types.SerializedBlock, prevNode *blockNode, flags BehaviorFlags) error {
	// The genesis block is valid by definition.
	if prevNode == nil {
		return nil
	}

	// Perform all block header related validation checks.
	header := &block.Block().Header
	err := b.checkBlockHeaderContext(header, prevNode, flags)
	if err != nil {
		return err
	}

	fastAdd := flags&BFFastAdd == BFFastAdd
	if !fastAdd {
		// A block must not exceed the maximum allowed size as defined
		// by the network parameters and the current status of any hard
		// fork votes to change it when serialized.
		maxBlockSize, err := b.maxBlockSize(prevNode)
		if err != nil {
			return err
		}
		//TODO, revisit block size in header
		/*
		serializedSize := int64(block.Block().Header.Size)
		*/
		blockBytes,_ :=block.Bytes()
		serializedSize := int64(len(blockBytes))
		if serializedSize > maxBlockSize {
			str := fmt.Sprintf("serialized block is too big - "+
				"got %d, max %d", serializedSize,
				maxBlockSize)
			return ruleError(ErrBlockTooBig, str)
		}

		// Switch to using the past median time of the block prior to
		// the block being checked for all checks related to lock times
		// once the stake vote for the agenda is active.
		blockTime := header.Timestamp

		// The height of this block is one more than the referenced
		// previous block.
		blockHeight := prevNode.GetMainHeight() + 1

		// Ensure all transactions in the block are finalized and are
		// not expired.
		for _, tx := range block.Transactions() {
			if !IsFinalizedTransaction(tx, blockHeight, blockTime) {
				str := fmt.Sprintf("block contains unfinalized regular "+
					"transaction %v", tx.Hash())
				return ruleError(ErrUnfinalizedTx, str)
			}

			// The transaction must not be expired.
			if IsExpired(tx, blockHeight) {
				errStr := fmt.Sprintf("block contains expired regular "+
					"transaction %v (expiration height %d)", tx.Hash(),
					tx.Transaction().Expire)
				return ruleError(ErrExpiredTx, errStr)
			}
		}

		// Check that the coinbase contains at minimum the block
		// height in output 1.
		err = checkCoinbaseUniqueHeight(blockHeight, block)
		if err != nil {
			return err
		}
	}

	return nil
}

// checkBlockHeaderContext peforms several validation checks on the block
// header which depend on its position within the block chain.
//
// The flags modify the behavior of this function as follows:
//  - BFFastAdd: All checks except those involving comparing the header against
//    the checkpoints are not performed.
//
// This function MUST be called with the chain state lock held (for writes).
func (b *BlockChain) checkBlockHeaderContext(header *types.BlockHeader, prevNode *blockNode, flags BehaviorFlags) error {
	// The genesis block is valid by definition.
	if prevNode == nil {
		return nil
	}

	fastAdd := flags&BFFastAdd == BFFastAdd
	if !fastAdd {
		// Ensure the difficulty specified in the block header matches
		// the calculated difficulty based on the previous block and
		// difficulty retarget rules.
		expDiff, err := b.calcNextRequiredDifficulty(prevNode,
			header.Timestamp)
		if err != nil {
			return err
		}
		blockDifficulty := header.Difficulty
		if blockDifficulty != expDiff {
			str := fmt.Sprintf("block difficulty of %d is not the"+
				" expected value of %d", blockDifficulty,
				expDiff)
			return ruleError(ErrUnexpectedDifficulty, str)
		}

		// Ensure the timestamp for the block header is after the
		// median time of the last several blocks (medianTimeBlocks).
		medianTime := prevNode.CalcPastMedianTime()
		if !header.Timestamp.After(medianTime) {
			str := "block timestamp of %v is not after expected %v"
			str = fmt.Sprintf(str, header.Timestamp, medianTime)
			return ruleError(ErrTimeTooOld, str)
		}
	}


	return nil
}

// checkConnectBlock performs several checks to confirm connecting the passed
// block to the chain represented by the passed view does not violate any
// rules.  In addition, the passed view is updated to spend all of the
// referenced outputs and add all of the new utxos created by block.  Thus, the
// view will represent the state of the chain as if the block were actually
// connected and consequently the best hash for the view is also updated to
// passed block.
//
// An example of some of the checks performed are ensuring connecting the block
// would not cause any duplicate transaction hashes for old transactions that
// aren't already fully spent, double spends, exceeding the maximum allowed
// signature operations per block, invalid values in relation to the expected
// block subsidy, or fail transaction script validation.
//
// The CheckConnectBlockTemplate function makes use of this function to perform
// the bulk of its work.
//
// This function MUST be called with the chain state lock held (for writes).
func (b *BlockChain) checkConnectBlock(node *blockNode, block *types.SerializedBlock, utxoView *UtxoViewpoint, stxos *[]spentTxOut) error {
	// If the side chain blocks end up in the database, a call to
	// CheckBlockSanity should be done here in case a previous version
	// allowed a block that is no longer valid.  However, since the
	// implementation only currently uses memory for the side chain blocks,
	// it isn't currently necessary.

	// The coinbase for the Genesis block is not spendable, so just return
	// an error now.
	if node.hash.IsEqual(b.params.GenesisHash) {
		str := "the coinbase for the genesis block is not spendable"
		return ruleError(ErrMissingTxOut, str)
	}

	// Check that the coinbase pays the tax, if applicable.
	// TODO tax pay


	// Don't run scripts if this node is before the latest known good
	// checkpoint since the validity is verified via the checkpoints (all
	// transactions are included in the merkle root hash and any changes
	// will therefore be detected by the next checkpoint).  This is a huge
	// optimization because running the scripts is the most time consuming
	// portion of block handling.
	checkpoint := b.latestCheckpoint()
	runScripts := !b.noVerify
	if checkpoint != nil && node.height <= checkpoint.Height {
		runScripts = false
	}
	var scriptFlags txscript.ScriptFlags
	if runScripts {
		var err error
		scriptFlags, err = b.consensusScriptVerifyFlags(node)
		if err != nil {
			return err
		}
	}

	// The number of signature operations must be less than the maximum
	// allowed per block.  Note that the preliminary sanity checks on a
	// block also include a check similar to this one, but this check
	// expands the count to include a precise count of pay-to-script-hash
	// signature operations in each of the input transaction public key
	// scripts.
	// Do this for all TxTrees.

	err := utxoView.fetchInputUtxos(b.db, block,b)
	if err != nil {
		return err
	}

	// Enforce all relative lock times via sequence numbers for the regular
	// transaction tree once the stake vote for the agenda is active.
	var prevMedianTime time.Time

	// Use the past median time of the *previous* block in order
		// to determine if the transactions in the current block are
		// final.
	prevMedianTime = node.GetLastParent().CalcPastMedianTime()

		// Skip the coinbase since it does not have any inputs and thus
		// lock times do not apply.
	for _, tx := range block.Transactions()[1:] {
		sequenceLock, err := b.calcSequenceLock(node, tx,
			utxoView, true)
		if err != nil {
			return err
		}
		if !SequenceLockActive(sequenceLock, int64(node.height),  //TODO, remove type conversion
			prevMedianTime) {

			str := fmt.Sprintf("block contains " +
				"transaction whose input sequence " +
				"locks are not met")
			return ruleError(ErrUnfinalizedTx, str)
		}
	}


	if runScripts {
		err = checkBlockScripts(block, utxoView, false, scriptFlags,
			b.sigCache,b)
		if err != nil {
			log.Trace("checkBlockScripts failed; error returned "+
				"on txtreestake of cur block: %v", err)
			return err
		}
	}

	// TxTreeRegular of current block. At this point, the stake
	// transactions have already added, so set this to the correct stake
	// viewpoint and disable automatic connection.
	err = b.checkDupTxs(block.Transactions(), utxoView)
	if err != nil {
		log.Trace("checkDupTxs failed for cur TxTreeRegular: %v", err)
		return err
	}

	err = utxoView.fetchInputUtxos(b.db, block,b)
	if err != nil {
		return err
	}

	//TODO, refactor/remove staketreefee
	stakeTreeFees:=int64(0)

	err = b.checkTransactionsAndConnect(b.subsidyCache, stakeTreeFees, node,
		block.Transactions(), utxoView, stxos, true)
	if err != nil {
		log.Trace("checkTransactionsAndConnect failed","err", err)
		return err
	}

	if runScripts {
		err = checkBlockScripts(block, utxoView, true,
			scriptFlags, b.sigCache,b)
		if err != nil {
			log.Trace("checkBlockScripts failed; error returned "+
				"on txtreeregular of cur block: %v", err)
			return err
		}
	}

	// Rollback the final tx tree regular so that we don't write it to
	// database.
	/*if node.height > 1 && stxos != nil {
		_, err := utxoView.disconnectTransactionSlice(block.Transactions(),
			int64(node.height), stxos) //TODO,remove type conversion
		if err != nil {
			return err
		}
		stxosDeref := *stxos
		*stxos = stxosDeref[0:idx]
	}*/

	// First block has special rules concerning the ledger.
	// TODO, block one ICO
	/*
	if node.height == 1 {
		err := BlockOneCoinbasePaysTokens(block.Transactions()[0],
			b.params)
		if err != nil {
			return err
		}
	}
	*/

	// Update the best hash for view to include this block since all of its
	// transactions have been connected.
	utxoView.SetBestHash(&node.hash)

	return nil
}

// consensusScriptVerifyFlags returns the script flags that must be used when
// executing transaction scripts to enforce the consensus rules. This includes
// any flags required as the result of any agendas that have passed and become
// active.
func (b *BlockChain) consensusScriptVerifyFlags(node *blockNode) (txscript.ScriptFlags, error) {
	//TODO, refactor the txvm flag, the flag should decided by node.parent
	scriptFlags := txscript.ScriptBip16 |
		txscript.ScriptVerifyDERSignatures |
		txscript.ScriptVerifyStrictEncoding |
		txscript.ScriptVerifyMinimalData |
		txscript.ScriptVerifyCleanStack |
		txscript.ScriptVerifyCheckLockTimeVerify

	scriptFlags |= txscript.ScriptVerifyCheckSequenceVerify
	scriptFlags |= txscript.ScriptVerifySHA256
	return scriptFlags, nil
}

// checkTransactionsAndConnect is the local function used to check the
// transaction inputs for a transaction list given a predetermined TxStore.
// After ensuring the transaction is valid, the transaction is connected to the
// UTXO viewpoint.  TxTree true == Regular, false == Stake
func (b *BlockChain) checkTransactionsAndConnect(subsidyCache *SubsidyCache, inputFees int64, node *blockNode,
	txs []*types.Tx, utxoView *UtxoViewpoint, stxos *[]spentTxOut, txTree bool) error {
	// Perform several checks on the inputs for each transaction.  Also
	// accumulate the total fees.  This could technically be combined with
	// the loop above instead of running another loop over the
	// transactions, but by separating it we can avoid running the more
	// expensive (though still relatively cheap as compared to running the
	// scripts) checks against all the inputs when the signature operations
	// are out of bounds.
	totalFees := int64(inputFees) // Stake tx tree carry forward
	var cumulativeSigOps int
	for idx, tx := range txs {
		if b.IsBadTx(tx.Hash()) {
			continue
		}
		// Ensure that the number of signature operations is not beyond
		// the consensus limit.
		var err error
		cumulativeSigOps, err = checkNumSigOps(tx, utxoView, idx,
			txTree, cumulativeSigOps)
		if err != nil {
			log.Trace("checkNumSigOps failed","err", err)
			//return err

			b.AddBadTx(tx.Hash(),&node.hash)
			continue
		}

		// This step modifies the txStore and marks the tx outs used
		// spent, so be aware of this.
		txFee, err := CheckTransactionInputs(b.subsidyCache, tx,
			int64(node.height), utxoView, false, /* check fraud proofs */
			b.params) //TODO, remove type conversion
		if err != nil {
			log.Trace("CheckTransactionInputs failed","err", err)
			//return err
			b.AddBadTx(tx.Hash(),&node.hash)
			continue
		}

		// Sum the total fees and ensure we don't overflow the
		// accumulator.
		lastTotalFees := totalFees
		totalFees += txFee
		if totalFees < lastTotalFees {
			//return ruleError(ErrBadFees, "total fees for block "+
			//	"overflows accumulator")
			log.Trace("total fees for block overflows accumulator")

			b.AddBadTx(tx.Hash(),&node.hash)
			continue
		}

		// Connect the transaction to the UTXO viewpoint, so that in
		// flight transactions may correctly validate.
		err = utxoView.connectTransaction(tx, node.height, uint32(idx),
			stxos)
		if err != nil {
			log.Trace("connectTransaction failed","err", err)
			//return err

			b.AddBadTx(tx.Hash(),&node.hash)
			continue
		}
	}

	// The total output values of the coinbase transaction must not exceed
	// the expected subsidy value plus total transaction fees gained from
	// mining the block.  It is safe to ignore overflow and out of range
	// errors here because those error conditions would have already been
	// caught by checkTransactionSanity.
	/*if txTree { //TxTreeRegular

		var totalAtomOutRegular uint64

		for _, txOut := range txs[0].Transaction().TxOut {
			totalAtomOutRegular += txOut.Amount
		}

		var expAtomOut int64
		if node.height == 0 {
			expAtomOut = subsidyCache.CalcBlockSubsidy(int64(node.height)) //TODO, remove type conversion
		} else {
			subsidyWork := CalcBlockWorkSubsidy(subsidyCache,
				int64(node.height), 0, b.params)                    //TODO, remove type conversion
			subsidyTax := CalcBlockTaxSubsidy(subsidyCache,
				int64(node.height), 0, b.params)                    //TODO, remove type conversion
			expAtomOut = int64(subsidyWork) + subsidyTax + totalFees       //TODO, remove type conversion
		}

		// AmountIn for the input should be equal to the subsidy.
		coinbaseIn := txs[0].Transaction().TxIn[0]
		subsidyWithoutFees := expAtomOut - totalFees
		if (int64(coinbaseIn.AmountIn) != subsidyWithoutFees) &&  //TODO, remove type conversion
			(node.height > 0) {
			errStr := fmt.Sprintf("bad coinbase subsidy in input;"+
				" got %v, expected %v", coinbaseIn.AmountIn,
				subsidyWithoutFees)
			return ruleError(ErrBadCoinbaseAmountIn, errStr)
		}

		if totalAtomOutRegular > uint64(expAtomOut) { //TODO, remove type conversion
			str := fmt.Sprintf("coinbase transaction for block %v"+
				" pays %v which is more than expected value "+
				"of %v", node.hash, totalAtomOutRegular,
				expAtomOut)
			return ruleError(ErrBadCoinbaseValue, str)
		}
	} else {
		// TxTreeStake
	}
	*/
	return nil
}

// SequenceLockActive determines if all of the inputs to a given transaction
// have achieved a relative age that surpasses the requirements specified by
// their respective sequence locks as calculated by CalcSequenceLock.  A single
// sequence lock is sufficient because the calculated lock selects the minimum
// required time and block height from all of the non-disabled inputs after
// which the transaction can be included.
func SequenceLockActive(lock *SequenceLock, blockHeight int64, medianTime time.Time) bool {
	// The transaction is not yet mature if it has not yet reached the
	// required minimum time and block height according to its sequence
	// locks.
	if blockHeight <= lock.MinHeight || medianTime.Unix() <= lock.MinTime {
		return false
	}

	return true
}

// checkDupTxs ensures blocks do not contain duplicate transactions which
// 'overwrite' older transactions that are not fully spent.  This prevents an
// attack where a coinbase and all of its dependent transactions could be
// duplicated to effectively revert the overwritten transactions to a single
// confirmation thereby making them vulnerable to a double spend.
//
// For more details, see https://en.bitcoin.it/wiki/BIP_0030 and
// http://r6.ca/blog/20120206T005236Z.html.
//
func (b *BlockChain) checkDupTxs(txSet []*types.Tx, view *UtxoViewpoint) error {
	if !params.CheckForDuplicateHashes {
		return nil
	}

	// Fetch utxo details for all of the transactions in this block.
	// Typically, there will not be any utxos for any of the transactions.
	fetchSet := make(map[hash.Hash]struct{})
	for _, tx := range txSet {
		fetchSet[*tx.Hash()] = struct{}{}
	}
	err := view.fetchUtxos(b.db, fetchSet)
	if err != nil {
		return err
	}

	// Duplicate transactions are only allowed if the previous transaction
	// is fully spent.
	for _, tx := range txSet {
		txEntry := view.LookupEntry(tx.Hash())
		if txEntry != nil && !txEntry.IsFullySpent() {
			str := fmt.Sprintf("tried to overwrite transaction %v "+
				"at block height %d that is not fully spent",
				tx.Hash(), txEntry.BlockHeight())
			return ruleError(ErrOverwriteTx, str)
		}
	}

	return nil
}

// checkNumSigOps Checks the number of P2SH signature operations to make
// sure they don't overflow the limits.  It takes a cumulative number of sig
// ops as an argument and increments will each call.
// TxTree true == Regular, false == Stake
func checkNumSigOps(tx *types.Tx, utxoView *UtxoViewpoint, index int, txTree bool, cumulativeSigOps int) (int, error) {

	numsigOps := CountSigOps(tx, (index == 0) && txTree )

	// Since the first (and only the first) transaction has already been
	// verified to be a coinbase transaction, use (i == 0) && TxTree as an
	// optimization for the flag to countP2SHSigOps for whether or not the
	// transaction is a coinbase transaction rather than having to do a
	// full coinbase check again.
	numP2SHSigOps, err := CountP2SHSigOps(tx, (index == 0) && txTree, utxoView)
	if err != nil {
		log.Trace("CountP2SHSigOps failed","error", err)
		return 0, err
	}

	startCumSigOps := cumulativeSigOps
	cumulativeSigOps += numsigOps
	cumulativeSigOps += numP2SHSigOps

	// Check for overflow or going over the limits.  We have to do
	// this on every loop iteration to avoid overflow.
	if cumulativeSigOps < startCumSigOps ||
		cumulativeSigOps > MaxSigOpsPerBlock {
		str := fmt.Sprintf("block contains too many signature "+
			"operations - got %v, max %v", cumulativeSigOps,
			MaxSigOpsPerBlock)
		return 0, ruleError(ErrTooManySigOps, str)
	}

	return cumulativeSigOps, nil
}

// CountP2SHSigOps returns the number of signature operations for all input
// transactions which are of the pay-to-script-hash type.  This uses the
// precise, signature operation counting mechanism from the script engine which
// requires access to the input transaction scripts.
func CountP2SHSigOps(tx *types.Tx, isCoinBaseTx bool,utxoView *UtxoViewpoint) (int, error) {
	// Coinbase transactions have no interesting inputs.
	if isCoinBaseTx {
		return 0, nil
	}

	// Accumulate the number of signature operations in all transaction
	// inputs.
	msgTx := tx.Transaction()
	totalSigOps := 0
	for txInIndex, txIn := range msgTx.TxIn {
		// Ensure the referenced input transaction is available.
		originTxHash := &txIn.PreviousOut.Hash
		originTxIndex := txIn.PreviousOut.OutIndex
		utxoEntry := utxoView.LookupEntry(originTxHash)
		if utxoEntry == nil || utxoEntry.IsOutputSpent(originTxIndex) {
			str := fmt.Sprintf("output %v referenced from "+
				"transaction %s:%d either does not exist or "+
				"has already been spent", txIn.PreviousOut,
				tx.Hash(), txInIndex)
			return 0, ruleError(ErrMissingTxOut, str)
		}

		// We're only interested in pay-to-script-hash types, so skip
		// this input if it's not one.
		pkScript := utxoEntry.PkScriptByIndex(originTxIndex)
		if !txscript.IsPayToScriptHash(pkScript) {
			continue
		}

		// Count the precise number of signature operations in the
		// referenced public key script.
		sigScript := txIn.SignScript
		numSigOps := txscript.GetPreciseSigOpCount(sigScript, pkScript,
			true)

		// We could potentially overflow the accumulator so check for
		// overflow.
		lastSigOps := totalSigOps
		totalSigOps += numSigOps
		if totalSigOps < lastSigOps {
			str := fmt.Sprintf("the public key script from output "+
				"%v contains too many signature operations - "+
				"overflow", txIn.PreviousOut)
			return 0, ruleError(ErrTooManySigOps, str)
		}
	}

	return totalSigOps, nil
}

// CheckTransactionInputs performs a series of checks on the inputs to a
// transaction to ensure they are valid.  An example of some of the checks
// include verifying all inputs exist, ensuring the coinbase seasoning
// requirements are met, detecting double spends, validating all values and
// fees are in the legal range and the total output amount doesn't exceed the
// input amount, and verifying the signatures to prove the spender was the
// owner and therefore allowed to spend them.  As it checks the inputs, it
// also calculates the total fees for the transaction and returns that value.
//
// NOTE: The transaction MUST have already been sanity checked with the
// CheckTransactionSanity function prior to calling this function.
func CheckTransactionInputs(subsidyCache *SubsidyCache, tx *types.Tx, txHeight int64, utxoView *UtxoViewpoint, checkFraudProof bool, chainParams *params.Params) (int64, error) {
	msgTx := tx.Transaction()

	txHash := tx.Hash()
	var totalAtomIn int64

	// Coinbase transactions have no inputs.
	if IsCoinBaseTx(msgTx) {
		return 0, nil
	}
	// -------------------------------------------------------------------
	// General transaction testing.
	// -------------------------------------------------------------------
	for idx, txIn := range msgTx.TxIn {

		txInHash := &txIn.PreviousOut.Hash
		originTxIndex := txIn.PreviousOut.OutIndex
		utxoEntry := utxoView.LookupEntry(txInHash)
		if utxoEntry == nil || utxoEntry.IsOutputSpent(originTxIndex) {
			str := fmt.Sprintf("output %v referenced from "+
				"transaction %s:%d either does not exist or "+
				"has already been spent", txIn.PreviousOut,
				txHash, idx)
			return 0, ruleError(ErrMissingTxOut, str)
		}

		// Check fraud proof witness data.

		// Using zero value outputs as inputs is banned.
		if utxoEntry.AmountByIndex(originTxIndex) == 0 {
			str := fmt.Sprintf("tried to spend zero value output "+
				"from input %v, idx %v", txInHash,
				originTxIndex)
			return 0, ruleError(ErrZeroValueOutputSpend, str)
		}

		if checkFraudProof {
			if txIn.AmountIn !=
				utxoEntry.AmountByIndex(originTxIndex) {
				str := fmt.Sprintf("bad fraud check value in "+
					"(expected %v, given %v) for txIn %v",
					utxoEntry.AmountByIndex(originTxIndex),
					txIn.AmountIn, idx)
				return 0, ruleError(ErrFraudAmountIn, str)
			}

			/*if txIn.BlockHeight != uint32(utxoEntry.BlockHeight()) {  //TODO, remove type conversion
				str := fmt.Sprintf("bad fraud check block "+
					"height (expected %v, given %v) for "+
					"txIn %v", utxoEntry.BlockHeight(),
					txIn.BlockHeight, idx)
				return 0, ruleError(ErrFraudBlockHeight, str)
			}*/

			if txIn.TxIndex != utxoEntry.TxIndex() {
				str := fmt.Sprintf("bad fraud check block "+
					"index (expected %v, given %v) for "+
					"txIn %v", utxoEntry.TxIndex(),
					txIn.TxIndex, idx)
				return 0, ruleError(ErrFraudBlockIndex, str)
			}
		}

		// Ensure the transaction is not spending coins which have not
		// yet reached the required coinbase maturity.
		coinbaseMaturity := int64(chainParams.CoinbaseMaturity)
		originHeight := utxoEntry.BlockHeight()
		if utxoEntry.IsCoinBase() {
			blocksSincePrev := txHeight - int64(originHeight) //TODO,remove type conversion
			if blocksSincePrev < coinbaseMaturity {
				str := fmt.Sprintf("tx %v tried to spend "+
					"coinbase transaction %v from height "+
					"%v at height %v before required "+
					"maturity of %v blocks", txHash,
					txInHash, originHeight, txHeight,
					coinbaseMaturity)
				return 0, ruleError(ErrImmatureSpend, str)
			}
		}

		// Ensure that the transaction is not spending coins from a
		// transaction that included an expiry but which has not yet
		// reached coinbase maturity many blocks.
		if utxoEntry.HasExpiry() {
			originHeight := utxoEntry.BlockHeight()
			blocksSincePrev := txHeight - int64(originHeight) //TODO, remove type conversion
			if blocksSincePrev < coinbaseMaturity {
				str := fmt.Sprintf("tx %v tried to spend "+
					"transaction %v including an expiry "+
					"from height %v at height %v before "+
					"required maturity of %v blocks",
					txHash, txInHash, originHeight,
					txHeight, coinbaseMaturity)
				return 0, ruleError(ErrExpiryTxSpentEarly, str)
			}
		}

		// Ensure the transaction amounts are in range.  Each of the
		// output values of the input transactions must not be negative
		// or more than the max allowed per transaction.  All amounts
		// in a transaction are in a unit value known as an atom.  One
		// Coin is a quantity of atoms as defined by the AtomPerCoin
		// constant.
		originTxAtom := utxoEntry.AmountByIndex(originTxIndex)
		if originTxAtom < 0 {
			str := fmt.Sprintf("transaction output has negative "+
				"value of %v", originTxAtom)
			return 0, ruleError(ErrBadTxOutValue, str)
		}
		if originTxAtom > types.MaxAmount {
			str := fmt.Sprintf("transaction output value of %v is "+
				"higher than max allowed value of %v",
				originTxAtom, types.MaxAmount)
			return 0, ruleError(ErrBadTxOutValue, str)
		}

		// The total of all outputs must not be more than the max
		// allowed per transaction.  Also, we could potentially
		// overflow the accumulator so check for overflow.
		lastAtomIn := totalAtomIn
		totalAtomIn += int64(originTxAtom)  //TODO, remove type conversion
		if totalAtomIn < lastAtomIn ||
			totalAtomIn > types.MaxAmount {
			str := fmt.Sprintf("total value of all transaction "+
				"inputs is %v which is higher than max "+
				"allowed value of %v", totalAtomIn,
				types.MaxAmount)
			return 0, ruleError(ErrBadTxOutValue, str)
		}
	}

	// Calculate the total output amount for this transaction.  It is safe
	// to ignore overflow and out of range errors here because those error
	// conditions would have already been caught by checkTransactionSanity.
	var totalAtomOut int64
	for _, txOut := range tx.Transaction().TxOut {
		totalAtomOut += int64(txOut.Amount)  //TODO, remove type conversion
	}

	// Ensure the transaction does not spend more than its inputs.
	if totalAtomIn < totalAtomOut {
		str := fmt.Sprintf("total value of all transaction inputs for "+
			"transaction %v is %v which is less than the amount "+
			"spent of %v", txHash, totalAtomIn, totalAtomOut)
		return 0, ruleError(ErrSpendTooHigh, str)
	}

	// NOTE: bitcoind checks if the transaction fees are < 0 here, but that
	// is an impossible condition because of the check above that ensures
	// the inputs are >= the outputs.
	txFeeInAtom := totalAtomIn - totalAtomOut

	return txFeeInAtom, nil
}

// CheckConnectBlockTemplate fully validates that connecting the passed block to
// either the tip of the main chain or its parent does not violate any consensus
// rules, aside from the proof of work requirement.  The block must connect to
// the current tip of the main chain or its parent.
//
// This function is safe for concurrent access.
func (b *BlockChain) CheckConnectBlockTemplate(block *types.SerializedBlock) error {
	b.chainLock.Lock()
	defer b.chainLock.Unlock()

	// Skip the proof of work check as this is just a block template.
	flags := BFNoPoWCheck

	// The block template must build off the current tip of the main chain
	// or its parent.
<<<<<<< HEAD
=======
	tip := b.bestChain.Tip()
	var prevNode *blockNode
	parentHash := block.Block().Header.ParentRoot
	if parentHash == tip.hash {
		prevNode = tip
	} else if tip.parent != nil && parentHash == tip.parent.hash {
		prevNode = tip.parent
	}
	if prevNode == nil {
		var str string
		if tip.parent != nil {
			str = fmt.Sprintf("previous block must be the current chain tip "+
				"%s or its parent %s, but got %s", tip.hash, tip.parent.hash,
				parentHash)
		} else {
			str = fmt.Sprintf("previous block must be the current chain tip "+
				"%s, but got %s", tip.hash, parentHash)
		}
		return ruleError(ErrInvalidTemplateParent, str)
	}
>>>>>>> 6f32e5fa

	// Perform context-free sanity checks on the block and its transactions.
	err := checkBlockSanity(block, b.timeSource, flags, b.params)
	if err != nil {
		return err
	}
	view := NewUtxoViewpoint()
	view.SetBestHash(b.index.GetMaxOrderFromList(block.Block().Parents))
	tipsNode:=[]*blockNode{}

	for _,v:=range block.Block().Parents{
		bn:=b.index.LookupNode(v)
		if bn!=nil {
			tipsNode=append(tipsNode,bn)
		}
	}
	if len(tipsNode)==0 {
		return ruleError(ErrPrevBlockNotBest, "tipsNode")
	}
	header := &block.Block().Header
	newNode := newBlockNode(header, tipsNode)
	newNode.height=block.Height()
	err=b.checkConnectBlock(newNode, block, view, nil)
	if err!=nil{
		return err
	}
	badTxArr:=b.GetBadTxFromBlock(block.Hash())
	if badTxArr!=nil&&len(badTxArr)>0 {
		str :=fmt.Sprintf("some bad transactions:")
		for _,v:=range badTxArr{
			str+="\n"
			str+=v.String()
		}
		return ruleError(ErrMissingTxOut, str)
	}
	return nil

	/*
	// The block must pass all of the validation rules which depend on the
	// position of the block within the block chain.

	err = b.checkBlockContext(block, prevNode, flags)
	if err != nil {
		return err
	}

	newNode := newBlockNode(&block.Block().Header, prevNode)

	// Use the ticket database as is when extending the main (best) chain.
	if prevNode.hash == tip.hash {
		// Grab the parent block since it is required throughout the block
		// connection process.
		parent, err := b.fetchMainChainBlockByHash(&prevNode.hash)
		if err != nil {
			return ruleError(ErrMissingParent, err.Error())
		}

		view := NewUtxoViewpoint()
		view.SetBestHash(&tip.hash)
		return b.checkConnectBlock(newNode, block, parent, view, nil)
	}

	// The requested node is either on a side chain or is a node on the
	// main chain before the end of it.  In either case, we need to undo
	// the transactions and spend information for the blocks which would be
	// disconnected during a reorganize to the point of view of the node
	// just before the requested node.
	detachNodes, attachNodes := b.getReorganizeNodes(prevNode)

	view := NewUtxoViewpoint()
	view.SetBestHash(&tip.hash)
	var nextBlockToDetach *types.SerializedBlock
	for e := detachNodes.Front(); e != nil; e = e.Next() {
		// Grab the block to detach based on the node.  Use the fact that the
		// parent of the block is already required, and the next block to detach
		// will also be the parent to optimize.
		n := e.Value.(*blockNode)
		block := nextBlockToDetach
		if block == nil {
			var err error
			block, err = b.fetchMainChainBlockByHash(&n.hash)
			if err != nil {
				return err
			}
		}
		if n.hash != *block.Hash() {
			panicf("detach block node hash %v (height %v) does not match "+
				"previous parent block hash %v", &n.hash, n.height,
				block.Hash())
		}

		parent, err := b.fetchMainChainBlockByHash(&n.parent.hash)
		if err != nil {
			return err
		}
		nextBlockToDetach = parent

		// Load all of the spent txos for the block from the spend journal.
		var stxos []spentTxOut
		//TODO, refactor the direct database access
		err = b.db.View(func(dbTx database.Tx) error {
			stxos, err = dbFetchSpendJournalEntry(dbTx, block, parent)
			return err
		})
		if err != nil {
			return err
		}

		err = b.disconnectTransactions(view, block, parent, stxos)
		if err != nil {
			return err
		}
	}

	// The UTXO viewpoint is now accurate to either the node where the
	// requested node forks off the main chain (in the case where the
	// requested node is on a side chain), or the requested node itself if
	// the requested node is an old node on the main chain.  Entries in the
	// attachNodes list indicate the requested node is on a side chain, so
	// if there are no nodes to attach, we're done.
	if attachNodes.Len() == 0 {
		// Grab the parent block since it is required throughout the block
		// connection process.
		parent, err := b.fetchMainChainBlockByHash(&prevNode.hash)
		if err != nil {
			return ruleError(ErrMissingParent, err.Error())
		}

		return b.checkConnectBlock(newNode, block, parent, view, nil)
	}

	// The requested node is on a side chain, so we need to apply the
	// transactions and spend information from each of the nodes to attach.
	var prevAttachBlock *types.SerializedBlock
	for e := attachNodes.Front(); e != nil; e = e.Next() {
		// Grab the block to attach based on the node.  Use the fact that the
		// parent of the block is either the fork point for the first node being
		// attached or the previous one that was attached for subsequent blocks
		// to optimize.
		n := e.Value.(*blockNode)
		block, err := b.fetchBlockByHash(&n.hash)
		if err != nil {
			return err
		}
		parent := prevAttachBlock
		if parent == nil {
			var err error
			parent, err = b.fetchMainChainBlockByHash(&n.parent.hash)
			if err != nil {
				return err
			}
		}
		if n.parent.hash != *parent.Hash() {
			panicf("attach block node hash %v (height %v) parent hash %v does "+
				"not match previous parent block hash %v", &n.hash, n.height,
				&n.parent.hash, parent.Hash())
		}

		// Store the loaded block for the next iteration.
		prevAttachBlock = block

		err = b.connectTransactions(view, block, parent, nil)
		if err != nil {
			return err
		}
	}

	// Grab the parent block since it is required throughout the block
	// connection process.
	parent, err := b.fetchBlockByHash(&prevNode.hash)
	if err != nil {
		return ruleError(ErrMissingParent, err.Error())
	}

	// Notice the spent txout details are not requested here and thus will not
	// be generated.  This is done because the state will not be written to the
	// database, so it is not needed.
	return b.checkConnectBlock(newNode, block, parent, view, nil)*/
}<|MERGE_RESOLUTION|>--- conflicted
+++ resolved
@@ -1244,29 +1244,6 @@
 
 	// The block template must build off the current tip of the main chain
 	// or its parent.
-<<<<<<< HEAD
-=======
-	tip := b.bestChain.Tip()
-	var prevNode *blockNode
-	parentHash := block.Block().Header.ParentRoot
-	if parentHash == tip.hash {
-		prevNode = tip
-	} else if tip.parent != nil && parentHash == tip.parent.hash {
-		prevNode = tip.parent
-	}
-	if prevNode == nil {
-		var str string
-		if tip.parent != nil {
-			str = fmt.Sprintf("previous block must be the current chain tip "+
-				"%s or its parent %s, but got %s", tip.hash, tip.parent.hash,
-				parentHash)
-		} else {
-			str = fmt.Sprintf("previous block must be the current chain tip "+
-				"%s, but got %s", tip.hash, parentHash)
-		}
-		return ruleError(ErrInvalidTemplateParent, str)
-	}
->>>>>>> 6f32e5fa
 
 	// Perform context-free sanity checks on the block and its transactions.
 	err := checkBlockSanity(block, b.timeSource, flags, b.params)
