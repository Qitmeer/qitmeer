// Copyright (c) 2017-2018 The qitmeer developers
// Copyright (c) 2013-2016 The btcsuite developers
// Copyright (c) 2015-2018 The Decred developers
// Use of this source code is governed by an ISC
// license that can be found in the LICENSE file.

package blockchain

import (
	"encoding/binary"
	"encoding/hex"
	"fmt"
	"github.com/Qitmeer/qitmeer/common/hash"
	"github.com/Qitmeer/qitmeer/core/blockdag"
	"github.com/Qitmeer/qitmeer/core/merkle"
	"github.com/Qitmeer/qitmeer/core/types"
	"github.com/Qitmeer/qitmeer/core/types/pow"
	"github.com/Qitmeer/qitmeer/engine/txscript"
	"github.com/Qitmeer/qitmeer/params"
	"math"
	"time"
)

// This function only differs from IsExpired in that it works with a raw wire
// transaction as opposed to a higher level util transaction.
func IsExpiredTx(tx *types.Transaction, blockHeight uint64) bool {
	expiry := tx.Expire
	return expiry != types.NoExpiryValue && blockHeight >= uint64(expiry) //TODO, remove type conversion
}

// IsExpired returns where or not the passed transaction is expired according to
// the given block height.
//
// This function only differs from IsExpiredTx in that it works with a higher
// level util transaction as opposed to a raw wire transaction.
func IsExpired(tx *types.Tx, blockHeight uint64) bool {
	return IsExpiredTx(tx.Transaction(), blockHeight)
}

// checkBlockSanity performs some preliminary checks on a block to ensure it is
// sane before continuing with block processing.  These checks are context
// free.
//
// The flags do not modify the behavior of this function directly, however they
// are needed to pass along to checkBlockHeaderSanity.
func checkBlockSanity(block *types.SerializedBlock, timeSource MedianTimeSource, flags BehaviorFlags, chainParams *params.Params) error {
	msgBlock := block.Block()
	header := &msgBlock.Header
	err := checkBlockHeaderSanity(header, timeSource, flags, chainParams)
	if err != nil {
		return err
	}
	// A block must have at least one parent.
	numPb := len(msgBlock.Parents)
	if numPb == 0 {
		return ruleError(ErrNoParents, "block does not contain "+
			"any parent")
	}

	// A block must not have more parents than the max block payload or
	// else it is certainly over the weight limit.
	if numPb > types.MaxParentsPerBlock {
		str := fmt.Sprintf("block contains too many parents - "+
			"got %d, max %d", numPb, types.MaxParentsPerBlock)
		return ruleError(ErrBlockTooBig, str)
	}
	// Build the block parents merkle tree and ensure the calculated merkle
	// parents root matches the entry in the block header.
	// This also has the effect of caching all
	// of the parents hashes in the block to speed up future hash
	// checks.  The tree here and checks the merkle root
	// after the following checks, but there is no reason not to check the
	// merkle root matches here.
	paMerkles := merkle.BuildParentsMerkleTreeStore(msgBlock.Parents)
	paMerkleRoot := paMerkles[len(paMerkles)-1]
	if !header.ParentRoot.IsEqual(paMerkleRoot) {
		str := fmt.Sprintf("block parents merkle root is invalid - block "+
			"header indicates %v, but calculated value is %v",
			&header.ParentRoot, paMerkleRoot)
		return ruleError(ErrBadParentsMerkleRoot, str)
	}

	// Repeated parents
	parentsSet := blockdag.NewHashSet()
	parentsSet.AddList(msgBlock.Parents)
	if len(msgBlock.Parents) != parentsSet.Size() {
		str := fmt.Sprintf("parents:%v", msgBlock.Parents)
		return ruleError(ErrDuplicateParent, str)
	}

	// A block must have at least one regular transaction.
	numTx := len(msgBlock.Transactions)
	if numTx == 0 {
		return ruleError(ErrNoTransactions, "block does not contain "+
			"any transactions")
	}

	// A block must not exceed the maximum allowed block payload when
	// serialized.
	//
	// This is a quick and context-free sanity check of the maximum block
	// size according to the wire protocol.  Even though the wire protocol
	// already prevents blocks bigger than this limit, there are other
	// methods of receiving a block that might not have been checked
	// already.  A separate block size is enforced later that takes into
	// account the network-specific block size and the results of block
	// size votes.  Typically that block size is more restrictive than this
	// one.
	serializedSize := msgBlock.SerializeSize()
	if serializedSize > types.MaxBlockPayload {
		str := fmt.Sprintf("serialized block is too big - got %d, "+
			"max %d", serializedSize, types.MaxBlockPayload)
		return ruleError(ErrBlockTooBig, str)
	}

	// The first transaction in a block's regular tree must be a coinbase.
	transactions := block.Transactions()
	if !transactions[0].Transaction().IsCoinBase() {
		return ruleError(ErrFirstTxNotCoinbase, "first transaction in "+
			"block is not a coinbase")
	}

	// A block must not have more than one coinbase.
	for i, tx := range transactions[1:] {
		if tx.Transaction().IsCoinBase() {
			str := fmt.Sprintf("block contains second coinbase at "+
				"index %d", i+1)
			return ruleError(ErrMultipleCoinbases, str)
		}
	}

	// Do some preliminary checks on each regular transaction to ensure they
	// are sane before continuing.
	for i, tx := range transactions {
		// A block must not have stake transactions in the regular
		// transaction tree.
		msgTx := tx.Transaction()
		txType := types.DetermineTxType(msgTx)
		if txType != types.TxTypeRegular {
			errStr := fmt.Sprintf("block contains a irregular "+
				"transaction in the regular transaction tree at "+
				"index %d", i)
			return ruleError(ErrIrregTxInRegularTree, errStr)
		}

		err := CheckTransactionSanity(msgTx, chainParams)
		if err != nil {
			return err
		}
	}

	// Build merkle tree and ensure the calculated merkle root matches the
	// entry in the block header.  This also has the effect of caching all
	// of the transaction hashes in the block to speed up future hash
	// checks.  Bitcoind builds the tree here and checks the merkle root
	// after the following checks, but there is no reason not to check the
	// merkle root matches here.
	merkles := merkle.BuildMerkleTreeStore(block.Transactions(), false)
	calculatedMerkleRoot := merkles[len(merkles)-1]
	if !header.TxRoot.IsEqual(calculatedMerkleRoot) {
		str := fmt.Sprintf("block merkle root is invalid - block "+
			"header indicates %v, but calculated value is %v",
			header.TxRoot, calculatedMerkleRoot)
		return ruleError(ErrBadMerkleRoot, str)
	}

	// Check for duplicate transactions.  This check will be fairly quick
	// since the transaction hashes are already cached due to building the
	// merkle trees above.
	existingTxHashes := make(map[hash.Hash]struct{})

	allTransactions := append(transactions)

	for _, tx := range allTransactions {
		h := tx.Hash()
		if _, exists := existingTxHashes[*h]; exists {
			str := fmt.Sprintf("block contains duplicate "+
				"transaction %v", h)
			return ruleError(ErrDuplicateTx, str)
		}
		existingTxHashes[*h] = struct{}{}
	}

	// The number of signature operations must be less than the maximum
	// allowed per block.
	totalSigOps := 0
	for _, tx := range allTransactions {
		// We could potentially overflow the accumulator so check for
		// overflow.
		lastSigOps := totalSigOps
		totalSigOps += CountSigOps(tx)
		if totalSigOps < lastSigOps || totalSigOps > MaxSigOpsPerBlock {
			str := fmt.Sprintf("block contains too many signature "+
				"operations - got %v, max %v", totalSigOps,
				MaxSigOpsPerBlock)
			return ruleError(ErrTooManySigOps, str)
		}
	}

	return nil
}

// checkBlockHeaderSanity performs some preliminary checks on a block header to
// ensure it is sane before continuing with processing.  These checks are
// context free.
//
// The flags do not modify the behavior of this function directly, however they
// are needed to pass along to checkProofOfWork.
func checkBlockHeaderSanity(header *types.BlockHeader, timeSource MedianTimeSource, flags BehaviorFlags, chainParams *params.Params) error {

	// Ensure the proof of work bits in the block header is in min/max
	// range and the block hash is less than the target value described by
	// the bits.
	err := checkProofOfWork(header, chainParams.PowConfig, flags)
	if err != nil {
		return err
	}

	// A block timestamp must not have a greater precision than one second.
	// This check is necessary because Go time.Time values support
	// nanosecond precision whereas the consensus rules only apply to
	// seconds and it's much nicer to deal with standard Go time values
	// instead of converting to seconds everywhere.
	if !header.Timestamp.Equal(time.Unix(header.Timestamp.Unix(), 0)) {
		str := fmt.Sprintf("block timestamp of %v has a higher "+
			"precision than one second", header.Timestamp)
		return ruleError(ErrInvalidTime, str)
	}

	// Ensure the block time is not too far in the future.
	maxTimestamp := timeSource.AdjustedTime().Add(time.Second *
		MaxTimeOffsetSeconds)
	if header.Timestamp.After(maxTimestamp) {
		str := fmt.Sprintf("block timestamp of %v is too far in the "+
			"future", header.Timestamp)
		return ruleError(ErrTimeTooNew, str)
	}

	return nil
}

// checkProofOfWork ensures the block header bits which indicate the target
// difficulty is in min/max range and that the block hash is less than the
// target difficulty as claimed.
//
// The flags modify the behavior of this function as follows:
//  - BFNoPoWCheck: The check to ensure the block hash is less than the target
//    difficulty is not performed.
func checkProofOfWork(header *types.BlockHeader, powConfig *pow.PowConfig, flags BehaviorFlags) error {

	// The block hash must be less than the claimed target unless the flag
	// to avoid proof of work checks is set.
	if flags&BFNoPoWCheck != BFNoPoWCheck {
		header.Pow.SetParams(powConfig)
		// The block hash must be less than the claimed target.
		return header.Pow.Verify(header.BlockData(), header.BlockHash(), header.Difficulty)
	}

	return nil
}

// CheckTransactionSanity performs some preliminary checks on a transaction to
// ensure it is sane.  These checks are context free.
func CheckTransactionSanity(tx *types.Transaction, params *params.Params) error {
	// A transaction must have at least one input.
	if len(tx.TxIn) == 0 {
		return ruleError(ErrNoTxInputs, "transaction has no inputs")
	}

	// A transaction must have at least one output.
	if len(tx.TxOut) == 0 {
		return ruleError(ErrNoTxOutputs, "transaction has no outputs")
	}

	// A transaction must not exceed the maximum allowed size when
	// serialized.
	serializedTxSize := tx.SerializeSize()
	if serializedTxSize > params.MaxTxSize {
		str := fmt.Sprintf("serialized transaction is too big - got "+
			"%d, max %d", serializedTxSize, params.MaxTxSize)
		return ruleError(ErrTxTooBig, str)
	}

	// Ensure the transaction amounts are in range.  Each transaction
	// output must not be negative or more than the max allowed per
	// transaction.  Also, the total of all outputs must abide by the same
	// restrictions.  All amounts in a transaction are in a unit value
	// known as an atom.  One Coin is a quantity of atoms as defined by
	// the AtomsPerCoin constant.
	var totalAtom int64
	for _, txOut := range tx.TxOut {
		atom := txOut.Amount
		if atom < 0 {
			str := fmt.Sprintf("transaction output has negative "+
				"value of %v", atom)
			return ruleError(ErrInvalidTxOutValue, str)
		}
		if atom > types.MaxAmount {
			str := fmt.Sprintf("transaction output value of %v is "+
				"higher than max allowed value of %v", atom,
				types.MaxAmount)
			return ruleError(ErrInvalidTxOutValue, str)
		}

		// Two's complement int64 overflow guarantees that any overflow
		// is detected and reported.
		// TODO revisit the overflow check
		totalAtom += int64(atom)
		if totalAtom < 0 {
			str := fmt.Sprintf("total value of all transaction "+
				"outputs exceeds max allowed value of %v",
				types.MaxAmount)
			return ruleError(ErrInvalidTxOutValue, str)
		}
		if totalAtom > types.MaxAmount {
			str := fmt.Sprintf("total value of all transaction "+
				"outputs is %v which is higher than max "+
				"allowed value of %v", totalAtom,
				types.MaxAmount)
			return ruleError(ErrInvalidTxOutValue, str)
		}
	}

	// Check for duplicate transaction inputs.
	existingTxOut := make(map[types.TxOutPoint]struct{})
	for _, txIn := range tx.TxIn {
		if _, exists := existingTxOut[txIn.PreviousOut]; exists {
			return ruleError(ErrDuplicateTxInputs, "transaction "+
				"contains duplicate inputs")
		}
		existingTxOut[txIn.PreviousOut] = struct{}{}
	}

	// Coinbase script length must be between min and max length.
	if tx.IsCoinBase() {
		slen := len(tx.TxIn[0].SignScript)
		if slen < MinCoinbaseScriptLen || slen > MaxCoinbaseScriptLen {
			str := fmt.Sprintf("coinbase transaction script "+
				"length of %d is out of range (min: %d, max: "+
				"%d)", slen, MinCoinbaseScriptLen,
				MaxCoinbaseScriptLen)
			return ruleError(ErrBadCoinbaseScriptLen, str)
		}
		if len(tx.TxOut) >= 2 {
			slen = len(tx.TxOut[1].PkScript)
			if slen < MinCoinbaseScriptLen || slen > MaxCoinbaseScriptLen {
				str := fmt.Sprintf("coinbase transaction script "+
					"length of %d is out of range (min: %d, max: "+
					"%d)", slen, MinCoinbaseScriptLen,
					MaxCoinbaseScriptLen)
				return ruleError(ErrBadCoinbaseScriptLen, str)
			}
			orgPkScriptStr := hex.EncodeToString(params.OrganizationPkScript)
			curPkScriptStr := hex.EncodeToString(tx.TxOut[1].PkScript)
			if orgPkScriptStr != curPkScriptStr {
				str := fmt.Sprintf("coinbase transaction for block pays to %s, but it is %s",
					orgPkScriptStr, curPkScriptStr)
				return ruleError(ErrBadCoinbaseValue, str)
			}

		} else if len(tx.TxOut) >= 3 {
			// Coinbase TxOut[2] is op return
			nullDataOut := tx.TxOut[2]
			// The first 4 bytes of the null data output must be the encoded height
			// of the block, so that every coinbase created has a unique transaction
			// hash.
			nullData, err := txscript.ExtractCoinbaseNullData(nullDataOut.PkScript)
			if err != nil {
				str := fmt.Sprintf("coinbase output 2:bad nulldata %v", nullData)
				return ruleError(ErrBadCoinbaseOutpoint, str)
			}
		}

	} else {
		// Previous transaction outputs referenced by the inputs to
		// this transaction must not be null except in the case of
		// stake bases for SSGen tx.
		for _, txIn := range tx.TxIn {
			prevOut := &txIn.PreviousOut
			if isNullOutpoint(prevOut) {
				return ruleError(ErrInvalidTxInput, "transaction "+
					"input refers to previous output that "+
					"is null")
			}
		}
	}
	return nil
}

// isNullOutpoint determines whether or not a previous transaction output point
// is set.
func isNullOutpoint(outpoint *types.TxOutPoint) bool {
	if outpoint.OutIndex == math.MaxUint32 &&
		outpoint.Hash.IsEqual(zeroHash) {
		return true
	}
	return false
}

// CountSigOps returns the number of signature operations for all transaction
// input and output scripts in the provided transaction.  This uses the
// quicker, but imprecise, signature operation counting mechanism from
// txscript.
func CountSigOps(tx *types.Tx) int {
	msgTx := tx.Transaction()

	// Accumulate the number of signature operations in all transaction
	// inputs.
	totalSigOps := 0
	for _, txIn := range msgTx.TxIn {
		numSigOps := txscript.GetSigOpCount(txIn.SignScript)
		totalSigOps += numSigOps
	}

	// Accumulate the number of signature operations in all transaction
	// outputs.
	for _, txOut := range msgTx.TxOut {
		numSigOps := txscript.GetSigOpCount(txOut.PkScript)
		totalSigOps += numSigOps
	}

	return totalSigOps
}

// checkBlockContext peforms several validation checks on the block which depend
// on its position within the block chain.
//
// The flags modify the behavior of this function as follows:
//  - BFFastAdd: The transactions are not checked to see if they are finalized
//    and the somewhat expensive duplication transaction check is not performed.
//
// The flags are also passed to checkBlockHeaderContext.  See its documentation
// for how the flags modify its behavior.
func (b *BlockChain) checkBlockContext(block *types.SerializedBlock, mainParent *blockNode, flags BehaviorFlags) error {
	// The genesis block is valid by definition.
	if mainParent == nil {
		return nil
	}
	prevBlock := b.bd.GetBlock(mainParent.GetHash())

	// Perform all block header related validation checks.
	err := b.checkBlockHeaderContext(block, mainParent, flags)
	if err != nil {
		return err
	}
	header := &block.Block().Header
	fastAdd := flags&BFFastAdd == BFFastAdd
	if !fastAdd {
		// A block must not exceed the maximum allowed size as defined
		// by the network parameters and the current status of any hard
		// fork votes to change it when serialized.
		maxBlockSize, err := b.maxBlockSize(mainParent)
		if err != nil {
			return err
		}
		//TODO, revisit block size in header
		/*
			serializedSize := int64(block.Block().Header.Size)
		*/
		blockBytes, _ := block.Bytes()
		serializedSize := int64(len(blockBytes))
		if serializedSize > maxBlockSize {
			str := fmt.Sprintf("serialized block is too big - "+
				"got %d, max %d", serializedSize,
				maxBlockSize)
			return ruleError(ErrBlockTooBig, str)
		}

		// Switch to using the past median time of the block prior to
		// the block being checked for all checks related to lock times
		// once the stake vote for the agenda is active.
		blockTime := header.Timestamp

		// The height of this block is one more than the referenced
		// previous block.
		blockHeight := uint64(prevBlock.GetHeight() + 1)

		// Ensure all transactions in the block are finalized and are
		// not expired.
		for _, tx := range block.Transactions() {
			if !IsFinalizedTransaction(tx, blockHeight, blockTime) {
				str := fmt.Sprintf("block contains unfinalized regular "+
					"transaction %v", tx.Hash())
				return ruleError(ErrUnfinalizedTx, str)
			}

			// The transaction must not be expired.
			if IsExpired(tx, blockHeight) {
				errStr := fmt.Sprintf("block contains expired regular "+
					"transaction %v (expiration height %d)", tx.Hash(),
					tx.Transaction().Expire)
				return ruleError(ErrExpiredTx, errStr)
			}
		}

		// Check that the coinbase contains at minimum the block
		// height in output 1.
		err = checkCoinbaseUniqueHeight(blockHeight, block)
		if err != nil {
			return err
		}

		err = b.checkBlockSubsidy(block, -1)
		if err != nil {
			return err
		}

		err = merkle.ValidateWitnessCommitment(block)
		if err != nil {
			return err
		}
	}

	return nil
}

func (b *BlockChain) checkBlockSubsidy(block *types.SerializedBlock, totalFee int64) error {
	parents := blockdag.NewHashSet()
	parents.AddList(block.Block().Parents)
	blocks := b.bd.GetBlues(parents)
	// check subsidy
	transactions := block.Transactions()
	subsidy := b.subsidyCache.CalcBlockSubsidy(int64(blocks))
	workAmountOut := int64(transactions[0].Tx.TxOut[0].Amount)

	hasTax := false
	if b.params.BlockTaxProportion > 0 &&
		len(b.params.OrganizationPkScript) > 0 {
		hasTax = true
	}

	var work int64
	var tax int64
	var taxAmountOut int64 = 0
	var totalAmountOut int64 = 0

	if hasTax {
		if len(transactions[0].Tx.TxOut) < 2 {
			str := fmt.Sprintf("coinbase transaction is illegal")
			return ruleError(ErrBadCoinbaseValue, str)
		}
		work = int64(CalcBlockWorkSubsidy(b.subsidyCache,
			int64(blocks), b.params))
		tax = int64(CalcBlockTaxSubsidy(b.subsidyCache,
			int64(blocks), b.params))

		taxAmountOut = int64(transactions[0].Tx.TxOut[1].Amount)
	} else {
		work = subsidy
		tax = 0
		taxAmountOut = 0
	}

	totalAmountOut = workAmountOut + taxAmountOut

	if totalAmountOut < subsidy {
		str := fmt.Sprintf("coinbase transaction for block pays %v which is not the subsidy %v",
			totalAmountOut, subsidy)
		return ruleError(ErrBadCoinbaseValue, str)
	}

	if workAmountOut < work ||
		tax != taxAmountOut {
		str := fmt.Sprintf("coinbase transaction for block pays %d  %d  which is not the %d  %d",
			workAmountOut, taxAmountOut, work, tax)
		return ruleError(ErrBadCoinbaseValue, str)
	}

	if hasTax {
		orgPkScriptStr := hex.EncodeToString(b.params.OrganizationPkScript)
		curPkScriptStr := hex.EncodeToString(transactions[0].Tx.TxOut[1].PkScript)
		if orgPkScriptStr != curPkScriptStr {
			str := fmt.Sprintf("coinbase transaction for block pays to %s, but it is %s",
				orgPkScriptStr, curPkScriptStr)
			return ruleError(ErrBadCoinbaseValue, str)
		}
	}
	if totalFee != -1 {
		if workAmountOut != (totalFee + work) {
			str := fmt.Sprintf("coinbase transaction for block work pays for %d, but it is %d",
				work, workAmountOut-totalFee)
			return ruleError(ErrBadCoinbaseValue, str)
		}
	}
	return nil
}

// checkBlockHeaderContext peforms several validation checks on the block
// header which depend on its position within the block chain.
//
// The flags modify the behavior of this function as follows:
//  - BFFastAdd: All checks except those involving comparing the header against
//    the checkpoints are not performed.
//
// This function MUST be called with the chain state lock held (for writes).
func (b *BlockChain) checkBlockHeaderContext(block *types.SerializedBlock, prevNode *blockNode, flags BehaviorFlags) error {
	// The genesis block is valid by definition.
	if prevNode == nil {
		return nil
	}

	header := &block.Block().Header
	fastAdd := flags&BFFastAdd == BFFastAdd
	if !fastAdd {
		instance := pow.GetInstance(header.Pow.GetPowType(), 0, []byte{})
		instance.SetMainHeight(int64(prevNode.height + 1))
		instance.SetParams(b.params.PowConfig)
		// Ensure the difficulty specified in the block header matches
		// the calculated difficulty based on the previous block and
		// difficulty retarget rules.
		expDiff, err := b.calcNextRequiredDifficulty(prevNode,
			header.Timestamp, instance)
		if err != nil {
			return err
		}
		blockDifficulty := header.Difficulty
		if blockDifficulty != expDiff {
			str := fmt.Sprintf("block difficulty of %d is not the"+
				" expected value of %d", blockDifficulty,
				expDiff)
			return ruleError(ErrUnexpectedDifficulty, str)
		}

		// Ensure the timestamp for the block header is after the
		// median time of the last several blocks (medianTimeBlocks).
		medianTime := prevNode.CalcPastMedianTime(b)
		if !header.Timestamp.After(medianTime) {
			str := "block timestamp of %v is not after expected %v"
			str = fmt.Sprintf(str, header.Timestamp.Unix(), medianTime.Unix())
			return ruleError(ErrTimeTooOld, str)
		}
	}

<<<<<<< HEAD
	// checkpoint
	parents:=blockdag.NewHashSet()
	parents.AddList(block.Block().Parents)
	blockLayer,ok:=b.BlockDAG().GetParentsMaxLayer(parents)
	if ok {
		str := fmt.Sprintf("bad parents:%v", block.Block().Parents)
		return ruleError(ErrMissingParent, str)
	}
	blockLayer += 1
	blockHash := header.BlockHash()
	if !b.verifyCheckpoint(uint64(blockLayer), &blockHash) {
		str := fmt.Sprintf("block at layer %d does not match "+
			"checkpoint hash", blockLayer)
		return ruleError(ErrBadCheckpoint, str)
	}

	checkpointNode, err := b.findPreviousCheckpoint()
	if err != nil {
		return err
	}
	if checkpointNode != nil && blockLayer < checkpointNode.layer {
		str := fmt.Sprintf("block at layer %d forks the main chain "+
			"before the previous checkpoint at layer %d",
			blockLayer, checkpointNode.layer)
		return ruleError(ErrForkTooOld, str)
	}

=======
>>>>>>> 2ff17a02
	return nil
}

// checkConnectBlock performs several checks to confirm connecting the passed
// block to the chain represented by the passed view does not violate any
// rules.  In addition, the passed view is updated to spend all of the
// referenced outputs and add all of the new utxos created by block.  Thus, the
// view will represent the state of the chain as if the block were actually
// connected and consequently the best hash for the view is also updated to
// passed block.
//
// An example of some of the checks performed are ensuring connecting the block
// would not cause any duplicate transaction hashes for old transactions that
// aren't already fully spent, double spends, exceeding the maximum allowed
// signature operations per block, invalid values in relation to the expected
// block subsidy, or fail transaction script validation.
//
// The CheckConnectBlockTemplate function makes use of this function to perform
// the bulk of its work.
//
// This function MUST be called with the chain state lock held (for writes).
func (b *BlockChain) checkConnectBlock(node *blockNode, block *types.SerializedBlock, utxoView *UtxoViewpoint, stxos *[]SpentTxOut) error {
	// If the side chain blocks end up in the database, a call to
	// CheckBlockSanity should be done here in case a previous version
	// allowed a block that is no longer valid.  However, since the
	// implementation only currently uses memory for the side chain blocks,
	// it isn't currently necessary.

	// The coinbase for the Genesis block is not spendable, so just return
	// an error now.
	if node.hash.IsEqual(b.params.GenesisHash) {
		str := "the coinbase for the genesis block is not spendable"
		return ruleError(ErrMissingTxOut, str)
	}

	err := b.checkUtxoDuplicate(block, utxoView)
	if err != nil {
		return err
	}

	// Check that the coinbase pays the tax, if applicable.
	// TODO tax pay

	// Don't run scripts if this node is before the latest known good
	// checkpoint since the validity is verified via the checkpoints (all
	// transactions are included in the merkle root hash and any changes
	// will therefore be detected by the next checkpoint).  This is a huge
	// optimization because running the scripts is the most time consuming
	// portion of block handling.
	checkpoint := b.LatestCheckpoint()
	runScripts := !b.noVerify
	if checkpoint != nil && uint64(node.GetLayer()) <= checkpoint.Layer {
		runScripts = false
	}
	var scriptFlags txscript.ScriptFlags
	if runScripts {
		scriptFlags, err = b.consensusScriptVerifyFlags(node)
		if err != nil {
			return err
		}
	}

	// The number of signature operations must be less than the maximum
	// allowed per block.  Note that the preliminary sanity checks on a
	// block also include a check similar to this one, but this check
	// expands the count to include a precise count of pay-to-script-hash
	// signature operations in each of the input transaction public key
	// scripts.
	// Do this for all TxTrees.

	err = utxoView.fetchInputUtxos(b.db, block, b)
	if err != nil {
		return err
	}

	err = b.checkTransactionsAndConnect(node, block, b.subsidyCache, utxoView, stxos)
	if err != nil {
		log.Trace("checkTransactionsAndConnect failed", "err", err)
		return err
	}

	// Enforce all relative lock times via sequence numbers for the regular
	// transaction tree once the stake vote for the agenda is active.

	// Use the past median time of the *previous* block in order
	// to determine if the transactions in the current block are
	// final.
	prevMedianTime := node.GetMainParent(b).CalcPastMedianTime(b)

	// Skip the coinbase since it does not have any inputs and thus
	// lock times do not apply.
	for _, tx := range block.Transactions() {
		sequenceLock, err := b.calcSequenceLock(node, tx,
			utxoView, false)
		if err != nil {
			return err
		}

		if !SequenceLockActive(sequenceLock, int64(node.GetHeight()), //TODO, remove type conversion
			prevMedianTime) {

			str := fmt.Sprintf("block contains " +
				"transaction whose input sequence " +
				"locks are not met")
			return ruleError(ErrUnfinalizedTx, str)
		}
	}

	if runScripts {
		err = checkBlockScripts(block, utxoView,
			scriptFlags, b.sigCache)
		if err != nil {
			log.Trace("checkBlockScripts failed; error returned "+
				"on txtreeregular of cur block: %v", err)
			return err
		}
	}

	// Update the best hash for view to include this block since all of its
	// transactions have been connected.
	utxoView.SetBestHash(&node.hash)

	return nil
}

// consensusScriptVerifyFlags returns the script flags that must be used when
// executing transaction scripts to enforce the consensus rules. This includes
// any flags required as the result of any agendas that have passed and become
// active.
func (b *BlockChain) consensusScriptVerifyFlags(node *blockNode) (txscript.ScriptFlags, error) {
	//TODO, refactor the txvm flag, the flag should decided by node.parent
	scriptFlags := txscript.ScriptBip16 |
		txscript.ScriptVerifyDERSignatures |
		txscript.ScriptVerifyStrictEncoding |
		txscript.ScriptVerifyMinimalData |
		txscript.ScriptVerifyCleanStack |
		txscript.ScriptVerifyCheckLockTimeVerify

	scriptFlags |= txscript.ScriptVerifyCheckSequenceVerify
	scriptFlags |= txscript.ScriptVerifySHA256
	return scriptFlags, nil
}

// checkTransactionsAndConnect is the local function used to check the
// transaction inputs for a transaction list given a predetermined TxStore.
// After ensuring the transaction is valid, the transaction is connected to the
// UTXO viewpoint.  TxTree true == Regular, false == Stake
func (b *BlockChain) checkTransactionsAndConnect(node *blockNode, block *types.SerializedBlock, subsidyCache *SubsidyCache, utxoView *UtxoViewpoint, stxos *[]SpentTxOut) error {
	transactions := block.Transactions()
	totalSigOpCost := 0
	for _, tx := range transactions {
		sigOpCost := CountSigOps(tx)

		// Check for overflow or going over the limits.  We have to do
		// this on every loop iteration to avoid overflow.
		lastSigOpCost := totalSigOpCost
		totalSigOpCost += sigOpCost
		if totalSigOpCost < lastSigOpCost || totalSigOpCost > MaxSigOpsPerBlock {
			str := fmt.Sprintf("block contains too many "+
				"signature operations - got %v, max %v",
				totalSigOpCost, MaxSigOpsPerBlock)
			return ruleError(ErrTooManySigOps, str)
		}
	}

	nodeConf := b.bd.GetConfirmations(node.GetHash())
	var totalFees int64
	for idx, tx := range transactions {
		txFee, err := CheckTransactionInputs(tx,
			int64(nodeConf), utxoView, b.params, b.bd)
		if err != nil {
			return err
		}

		// Sum the total fees and ensure we don't overflow the
		// accumulator.
		lastTotalFees := totalFees
		totalFees += txFee
		if totalFees < lastTotalFees {
			return ruleError(ErrBadFees, "total fees for block "+
				"overflows accumulator")
		}

		err = utxoView.connectTransaction(tx, node, uint32(idx), stxos)
		if err != nil {
			return err
		}
	}
	return b.checkBlockSubsidy(block, totalFees)
}

// SequenceLockActive determines if all of the inputs to a given transaction
// have achieved a relative age that surpasses the requirements specified by
// their respective sequence locks as calculated by CalcSequenceLock.  A single
// sequence lock is sufficient because the calculated lock selects the minimum
// required time and block height from all of the non-disabled inputs after
// which the transaction can be included.
func SequenceLockActive(lock *SequenceLock, blockHeight int64, medianTime time.Time) bool {
	// The transaction is not yet mature if it has not yet reached the
	// required minimum time and block height according to its sequence
	// locks.
	if blockHeight <= lock.BlockHeight || medianTime.Unix() <= lock.Time {
		return false
	}

	return true
}

// checkNumSigOps Checks the number of P2SH signature operations to make
// sure they don't overflow the limits.  It takes a cumulative number of sig
// ops as an argument and increments will each call.
// TxTree true == Regular, false == Stake
func checkNumSigOps(tx *types.Tx, utxoView *UtxoViewpoint, index int, txTree bool, cumulativeSigOps int) (int, error) {

	numsigOps := CountSigOps(tx)

	// Since the first (and only the first) transaction has already been
	// verified to be a coinbase transaction, use (i == 0) && TxTree as an
	// optimization for the flag to countP2SHSigOps for whether or not the
	// transaction is a coinbase transaction rather than having to do a
	// full coinbase check again.
	numP2SHSigOps, err := CountP2SHSigOps(tx, (index == 0) && txTree, utxoView)
	if err != nil {
		log.Trace("CountP2SHSigOps failed", "error", err)
		return 0, err
	}

	startCumSigOps := cumulativeSigOps
	cumulativeSigOps += numsigOps
	cumulativeSigOps += numP2SHSigOps

	// Check for overflow or going over the limits.  We have to do
	// this on every loop iteration to avoid overflow.
	if cumulativeSigOps < startCumSigOps ||
		cumulativeSigOps > MaxSigOpsPerBlock {
		str := fmt.Sprintf("block contains too many signature "+
			"operations - got %v, max %v", cumulativeSigOps,
			MaxSigOpsPerBlock)
		return 0, ruleError(ErrTooManySigOps, str)
	}

	return cumulativeSigOps, nil
}

// CountP2SHSigOps returns the number of signature operations for all input
// transactions which are of the pay-to-script-hash type.  This uses the
// precise, signature operation counting mechanism from the script engine which
// requires access to the input transaction scripts.
func CountP2SHSigOps(tx *types.Tx, isCoinBaseTx bool, utxoView *UtxoViewpoint) (int, error) {
	// Coinbase transactions have no interesting inputs.
	if isCoinBaseTx {
		return 0, nil
	}

	// Accumulate the number of signature operations in all transaction
	// inputs.
	msgTx := tx.Transaction()
	totalSigOps := 0
	for txInIndex, txIn := range msgTx.TxIn {
		// Ensure the referenced input transaction is available.
		utxoEntry := utxoView.LookupEntry(txIn.PreviousOut)
		if utxoEntry == nil || utxoEntry.IsSpent() {
			str := fmt.Sprintf("output %v referenced from "+
				"transaction %s:%d either does not exist or "+
				"has already been spent", txIn.PreviousOut,
				tx.Hash(), txInIndex)
			return 0, ruleError(ErrMissingTxOut, str)
		}

		// We're only interested in pay-to-script-hash types, so skip
		// this input if it's not one.
		pkScript := utxoEntry.PkScript()
		if !txscript.IsPayToScriptHash(pkScript) {
			continue
		}

		// Count the precise number of signature operations in the
		// referenced public key script.
		sigScript := txIn.SignScript
		numSigOps := txscript.GetPreciseSigOpCount(sigScript, pkScript,
			true)

		// We could potentially overflow the accumulator so check for
		// overflow.
		lastSigOps := totalSigOps
		totalSigOps += numSigOps
		if totalSigOps < lastSigOps {
			str := fmt.Sprintf("the public key script from output "+
				"%v contains too many signature operations - "+
				"overflow", txIn.PreviousOut)
			return 0, ruleError(ErrTooManySigOps, str)
		}
	}

	return totalSigOps, nil
}

// CheckTransactionInputs performs a series of checks on the inputs to a
// transaction to ensure they are valid.  An example of some of the checks
// include verifying all inputs exist, ensuring the coinbase seasoning
// requirements are met, detecting double spends, validating all values and
// fees are in the legal range and the total output amount doesn't exceed the
// input amount, and verifying the signatures to prove the spender was the
// owner and therefore allowed to spend them.  As it checks the inputs, it
// also calculates the total fees for the transaction and returns that value.
//
// NOTE: The transaction MUST have already been sanity checked with the
// CheckTransactionSanity function prior to calling this function.
func CheckTransactionInputs(tx *types.Tx, confirmations int64, utxoView *UtxoViewpoint, chainParams *params.Params, bd *blockdag.BlockDAG) (int64, error) {
	msgTx := tx.Transaction()

	txHash := tx.Hash()
	var totalAtomIn int64

	// Coinbase transactions have no inputs.
	if msgTx.IsCoinBase() {
		return 0, nil
	}
	// -------------------------------------------------------------------
	// General transaction testing.
	// -------------------------------------------------------------------
	for idx, txIn := range msgTx.TxIn {
		txInHash := &txIn.PreviousOut.Hash
		utxoEntry := utxoView.LookupEntry(txIn.PreviousOut)
		if utxoEntry == nil || utxoEntry.IsSpent() {
			str := fmt.Sprintf("output %v referenced from "+
				"transaction %s:%d either does not exist or "+
				"has already been spent", txIn.PreviousOut,
				txHash, idx)
			return 0, ruleError(ErrMissingTxOut, str)
		}

		// Ensure the transaction is not spending coins which have not
		// yet reached the required coinbase maturity.
		coinbaseMaturity := int64(chainParams.CoinbaseMaturity)
		if utxoEntry.IsCoinBase() {
			var originConf int64
			if hash.ZeroHash.IsEqual(utxoEntry.BlockHash()) {
				originConf = 0
			} else {
				originConf = int64(bd.GetConfirmations(utxoEntry.BlockHash()))
			}
			blocksSincePrev := originConf - confirmations
			if blocksSincePrev < coinbaseMaturity {
				str := fmt.Sprintf("tx %v tried to spend "+
					"coinbase transaction %v from "+
					"%v at %v before required "+
					"maturity of %v blocks", txHash,
					txInHash, confirmations, originConf,
					coinbaseMaturity)
				return 0, ruleError(ErrImmatureSpend, str)
			}

			if !bd.IsBlue(utxoEntry.BlockHash()) {
				str := fmt.Sprintf("tx %v tried to spend "+
					"coinbase transaction %v from "+
					"%v at %v before required "+
					"maturity of %v blocks, but it is't in blue set", txHash,
					txInHash, confirmations, originConf,
					coinbaseMaturity)
				return 0, ruleError(ErrNoBlueCoinbase, str)
			}
		}

		// Ensure the transaction amounts are in range.  Each of the
		// output values of the input transactions must not be negative
		// or more than the max allowed per transaction.  All amounts
		// in a transaction are in a unit value known as an atom.  One
		// Coin is a quantity of atoms as defined by the AtomPerCoin
		// constant.
		originTxAtom := utxoEntry.Amount()
		if originTxAtom < 0 {
			str := fmt.Sprintf("transaction output has negative "+
				"value of %v", originTxAtom)
			return 0, ruleError(ErrInvalidTxOutValue, str)
		}
		if originTxAtom > types.MaxAmount {
			str := fmt.Sprintf("transaction output value of %v is "+
				"higher than max allowed value of %v",
				originTxAtom, types.MaxAmount)
			return 0, ruleError(ErrInvalidTxOutValue, str)
		}

		// The total of all outputs must not be more than the max
		// allowed per transaction.  Also, we could potentially
		// overflow the accumulator so check for overflow.
		lastAtomIn := totalAtomIn
		totalAtomIn += int64(originTxAtom) //TODO, remove type conversion
		if totalAtomIn < lastAtomIn ||
			totalAtomIn > types.MaxAmount {
			str := fmt.Sprintf("total value of all transaction "+
				"inputs is %v which is higher than max "+
				"allowed value of %v", totalAtomIn,
				types.MaxAmount)
			return 0, ruleError(ErrInvalidTxOutValue, str)
		}
	}

	// Calculate the total output amount for this transaction.  It is safe
	// to ignore overflow and out of range errors here because those error
	// conditions would have already been caught by checkTransactionSanity.
	var totalAtomOut int64
	for _, txOut := range tx.Transaction().TxOut {
		totalAtomOut += int64(txOut.Amount) //TODO, remove type conversion
	}

	// Ensure the transaction does not spend more than its inputs.
	if totalAtomIn < totalAtomOut {
		str := fmt.Sprintf("total value of all transaction inputs for "+
			"transaction %v is %v which is less than the amount "+
			"spent of %v", txHash, totalAtomIn, totalAtomOut)
		return 0, ruleError(ErrSpendTooHigh, str)
	}

	// NOTE: bitcoind checks if the transaction fees are < 0 here, but that
	// is an impossible condition because of the check above that ensures
	// the inputs are >= the outputs.
	txFeeInAtom := totalAtomIn - totalAtomOut

	return txFeeInAtom, nil
}

// CheckConnectBlockTemplate fully validates that connecting the passed block to
// either the tip of the main chain or its parent does not violate any consensus
// rules, aside from the proof of work requirement.  The block must connect to
// the current tip of the main chain or its parent.
//
// This function is safe for concurrent access.
func (b *BlockChain) CheckConnectBlockTemplate(block *types.SerializedBlock) error {
	b.chainLock.Lock()
	defer b.chainLock.Unlock()

	// Skip the proof of work check as this is just a block template.
	flags := BFNoPoWCheck

	// The block template must build off the current tip of the main chain
	// or its parent.

	// Perform context-free sanity checks on the block and its transactions.
	err := checkBlockSanity(block, b.timeSource, flags, b.params)
	if err != nil {
		return err
	}

	tipsNode := []*blockNode{}
	for _, v := range block.Block().Parents {
		bn := b.index.LookupNode(v)
		if bn != nil {
			tipsNode = append(tipsNode, bn)
		}
	}
	if len(tipsNode) == 0 {
		return ruleError(ErrPrevBlockNotBest, "tipsNode")
	}
	header := &block.Block().Header
	newNode := newBlockNode(header, tipsNode)
	newNode.SetOrder(block.Order())
	newNode.SetHeight(block.Height())
	newNode.SetLayer(GetMaxLayerFromList(tipsNode) + 1)

	view := NewUtxoViewpoint()
	view.SetBestHash(newNode.GetHash())

	mainParent := newNode.GetMainParent(b)
	mainParentNode := b.index.lookupNode(mainParent.GetHash())
	newNode.CalcWorkSum(mainParentNode)

	err = b.checkBlockContext(block, mainParentNode, flags)
	if err != nil {
		return err
	}
	err = b.checkConnectBlock(newNode, block, view, nil)
	if err != nil {
		return err
	}
	return nil
}

func ExtractCoinbaseHeight(coinbaseTx *types.Transaction) (uint64, error) {
	sigScript := coinbaseTx.TxIn[0].SignScript
	if len(sigScript) < 1 {
		str := "It has not the coinbase signature script for blocks"
		return 0, ruleError(ErrMissingCoinbaseHeight, str)
	}

	// Detect the case when the block height is a small integer encoded with
	// as single byte.
	opcode := int(sigScript[0])
	if opcode == txscript.OP_0 {
		return 0, nil
	}
	if opcode >= txscript.OP_1 && opcode <= txscript.OP_16 {
		return uint64(opcode - (txscript.OP_1 - 1)), nil
	}

	// Otherwise, the opcode is the length of the following bytes which
	// encode in the block height.
	serializedLen := int(sigScript[0])
	if len(sigScript[1:]) < serializedLen {
		str := "It has not the coinbase signature script for blocks"
		return 0, ruleError(ErrMissingCoinbaseHeight, str)
	}

	serializedHeightBytes := make([]byte, 8)
	copy(serializedHeightBytes, sigScript[1:serializedLen+1])
	serializedHeight := binary.LittleEndian.Uint64(serializedHeightBytes)

	return serializedHeight, nil
}<|MERGE_RESOLUTION|>--- conflicted
+++ resolved
@@ -631,7 +631,6 @@
 		}
 	}
 
-<<<<<<< HEAD
 	// checkpoint
 	parents:=blockdag.NewHashSet()
 	parents.AddList(block.Block().Parents)
@@ -659,8 +658,6 @@
 		return ruleError(ErrForkTooOld, str)
 	}
 
-=======
->>>>>>> 2ff17a02
 	return nil
 }
 
