--- conflicted
+++ resolved
@@ -37,15 +37,10 @@
 const (
 
 	// MaxTimeOffsetSeconds is the maximum number of seconds a block time
-<<<<<<< HEAD
-	// is allowed to be ahead of the current time.  This is currently 10 min
-	MaxTimeOffsetSeconds = 600
-=======
 	// is allowed to be ahead of the current time.
 	// 2 hours -> BTC settings (2 hours / 2016 block -> 2 weeks) = 0.6 %
 	// 360 sec -> Qitmeer settings ( 30*2016*6/1000 )
 	MaxTimeOffsetSeconds = 6 * 60  // 6 minutes
->>>>>>> 19a98a47
 
 	// MinCoinbaseScriptLen is the minimum length a coinbase script can be.
 	MinCoinbaseScriptLen = 2
