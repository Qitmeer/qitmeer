--- conflicted
+++ resolved
@@ -847,20 +847,6 @@
 		// was skipped, so the utxo view needs to load the referenced
 		// utxos, spend them, and add the new utxos being created by
 		// this block.
-<<<<<<< HEAD
-=======
-		if fastAdd {
-			err := view.fetchInputUtxos(b.db, block)
-			if err != nil {
-				return 0, err
-			}
-			//TODO, connectTransactions also call fetchInputUtxos & refactor the inner logic
-			err = b.connectTransactions(view, block, parent, &stxos)
-			if err != nil {
-				return 0, err
-			}
-		}
->>>>>>> 0004fced
 
 		// Connect the block to the main chain.
 		err = b.connectBlock(node, block, view, stxos)
@@ -1016,7 +1002,7 @@
 	b.stateLock.Unlock()
 
 	// Assemble the current block and the parent into a slice.
-	blockAndParent := []*types.SerializedBlock{block}
+	blockAndParent := []*types.SerializedBlock{block, parent}
 
 	// Notify the caller that the block was connected to the main chain.
 	// The caller would typically want to react with actions such as
@@ -1111,26 +1097,6 @@
 		// mark this one as having an invalid ancestor.
 		block, err := b.fetchMainChainBlockByHash(&n.hash)
 
-<<<<<<< HEAD
-=======
-		// Load all of the utxos referenced by the block that aren't
-		// already in the view.
-		err := view.fetchInputUtxos(b.db, block)
-		if err != nil {
-			return err
-		}
-
-		// Update the view to unspend all of the spent txos and remove
-		// the utxos created by the block.
-		err = b.disconnectTransactions(view, block, parent,
-			detachSpentTxOuts[i])
-		if err != nil {
-			return err
-		}
-
-		// Update the database and chain state.
-		err = b.disconnectBlock(n, block, parent, view)
->>>>>>> 0004fced
 		if err != nil {
 			return err
 		}
