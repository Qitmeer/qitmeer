package main

import (
	"encoding/hex"
	"fmt"
	"github.com/Qitmeer/qitmeer/core/address"
	"github.com/Qitmeer/qitmeer/core/protocol"
	"github.com/Qitmeer/qitmeer/core/types"
	"github.com/Qitmeer/qitmeer/engine/txscript"
	"github.com/Qitmeer/qitmeer/ledger"
	"github.com/Qitmeer/qitmeer/log"
	"github.com/Qitmeer/qitmeer/params"
	"os"
	"path/filepath"
	"strings"
)

func savePayoutsFile(params *params.Params, genesisLedger ledger.PayoutList2, config *Config) error {
	if len(genesisLedger) == 0 {
		log.Info("No payouts need to deal with.")
		return nil
	}
	netName := ""
	switch params.Net {
	case protocol.MainNet:
		netName = "main"
	case protocol.TestNet:
		netName = "test"
	case protocol.PrivNet:
		netName = "priv"
	case protocol.MixNet:
		netName = "mix"
	}

	fileName := filepath.Join(defaultPayoutDirPath, netName+defaultSuffixFilename)

	f, err := os.Create(fileName)

	if err != nil {
		log.Error(fmt.Sprintf("Save error:%s  %s", fileName, err))
		return err
	}
	defer func() {
		err = f.Close()
	}()

	funName := fmt.Sprintf("%s%s", strings.ToUpper(string(netName[0])), netName[1:])
	fileContent := fmt.Sprintf("package ledger\nfunc init%s() {\n", funName)

	if config.UnlocksPerHeight > 0 {
		fileContent += processLockingPayouts(genesisLedger, int64(config.UnlocksPerHeight))
	} else {
		fileContent += processNormalPayouts(genesisLedger)
	}

	fileContent += "}"

	f.WriteString(fileContent)

	log.Info(fmt.Sprintf("Finish save %s", fileName))

	return nil
}

func savePayoutsFileBySliceShuffle(params *params.Params, genesisLedger ledger.PayoutList2, sortKeys []int, config *Config) error {
	if len(genesisLedger) == 0 {
		log.Info("No payouts need to deal with.")
		return nil
	}
	netName := ""
	switch params.Net {
	case protocol.MainNet:
		netName = "main"
	case protocol.TestNet:
		netName = "test"
	case protocol.PrivNet:
		netName = "priv"
	case protocol.MixNet:
		netName = "mix"
	}

	fileName := filepath.Join(defaultPayoutDirPath, netName+defaultSuffixFilename)

	f, err := os.Create(fileName)

	if err != nil {
		log.Error(fmt.Sprintf("Save error:%s  %s", fileName, err))
		return err
	}
	defer func() {
		err = f.Close()
	}()

	funName := fmt.Sprintf("%s%s", strings.ToUpper(string(netName[0])), netName[1:])
	fileContent := fmt.Sprintf("package ledger\n\nfunc init%s() {\n", funName)

	if config.UnlocksPerHeight > 0 {
		fileContent += processLockingGenesisPayouts(genesisLedger, sortKeys, int64(config.UnlocksPerHeight), int64(config.UnlocksPerHeightStep))
	} else {
		fileContent += processNormalPayouts(genesisLedger)
	}

	fileContent += "}"

	f.WriteString(fileContent)

	log.Info(fmt.Sprintf("Finish save %s", fileName))

	return nil
}

func processNormalPayouts(genesisLedger ledger.PayoutList2) string {
	fileContent := ""
	for _, v := range genesisLedger {
		if v.Payout.Amount.Id != types.MEERID {
			continue
		}
		fileContent += fmt.Sprintf("	addPayout(\"%s\",%d,\"%s\")\n", v.Payout.Address, v.Payout.Amount.Value, hex.EncodeToString(v.Payout.PkScript))
	}
	return fileContent
}

func processLockingPayouts(genesisLedger ledger.PayoutList2, lockNum int64) string {
	fileContent := ""

	curMHeight := int64(0)
	curLockedNum := int64(0)
	for _, v := range genesisLedger {
		if v.Payout.Amount.Id != types.MEERID {
			continue
		}

		for v.Payout.Amount.Value > 0 {
			needLockNum := lockNum - curLockedNum

			amount := int64(0)
			if v.Payout.Amount.Value >= needLockNum {
				v.Payout.Amount.Value -= needLockNum
				amount = needLockNum
				curMHeight++
				curLockedNum = 0
			} else {
				amount = v.Payout.Amount.Value
				curLockedNum += amount
				v.Payout.Amount.Value = 0
			}
			script, err := PayToCltvAddrScriptWithMainHeight(v.Payout.Address, curMHeight)
			if err != nil {
				return err.Error()
			}
			fileContent += fmt.Sprintf("	addPayout(\"%s\",%d,\"%s\")\n", v.Payout.Address, amount, hex.EncodeToString(script))
		}

	}
	return fileContent
}

<<<<<<< HEAD
func processLockingGenesisPayouts(genesisLedger ledger.PayoutList2, sortKeys []int, lockNum int64, heightStep int64) string {
	fileContent := ""

	curMHeight := int64(0)
	curLockedNum := int64(0)
	for i := 0; i < len(sortKeys); i++ {
		v := genesisLedger[sortKeys[i]]
		if v.Payout.Amount.Id != types.MEERID {
			continue
		}

		for v.GenAmount.Value > 0 {
			needLockNum := lockNum - curLockedNum

			amount := int64(0)
			if v.GenAmount.Value >= needLockNum {
				v.GenAmount.Value -= needLockNum
				amount = needLockNum
				curMHeight += heightStep
				curLockedNum = 0
			} else {
				amount = v.GenAmount.Value
				curLockedNum += amount
				v.GenAmount.Value = 0
			}
			script, err := lockToAddress(v.Payout.Address, curMHeight)
			if err != nil {
				return err.Error()
			}
			fileContent += fmt.Sprintf("	addPayout(\"%s\",%d,\"%s\")\n", v.Payout.Address, amount, hex.EncodeToString(script))
		}

	}
	return fileContent
}

func lockToAddress(addrStr string, height int64) ([]byte, error) {
=======
func PayToCltvAddrScriptWithMainHeight(addrStr string, mainHeight int64) ([]byte, error) {
>>>>>>> e9494d52
	addr, err := address.DecodeAddress(addrStr)
	if err != nil {
		return nil, err
	}
	return txscript.PayToCLTVPubKeyHashScript(addr.Script(), mainHeight)
}<|MERGE_RESOLUTION|>--- conflicted
+++ resolved
@@ -155,7 +155,6 @@
 	return fileContent
 }
 
-<<<<<<< HEAD
 func processLockingGenesisPayouts(genesisLedger ledger.PayoutList2, sortKeys []int, lockNum int64, heightStep int64) string {
 	fileContent := ""
 
@@ -181,7 +180,7 @@
 				curLockedNum += amount
 				v.GenAmount.Value = 0
 			}
-			script, err := lockToAddress(v.Payout.Address, curMHeight)
+			script, err := PayToCltvAddrScriptWithMainHeight(v.Payout.Address, curMHeight)
 			if err != nil {
 				return err.Error()
 			}
@@ -192,10 +191,7 @@
 	return fileContent
 }
 
-func lockToAddress(addrStr string, height int64) ([]byte, error) {
-=======
 func PayToCltvAddrScriptWithMainHeight(addrStr string, mainHeight int64) ([]byte, error) {
->>>>>>> e9494d52
 	addr, err := address.DecodeAddress(addrStr)
 	if err != nil {
 		return nil, err
