--- conflicted
+++ resolved
@@ -183,7 +183,7 @@
    get_result "$data"
 }
 
-# 
+#
 function create_raw_tx(){
   local input=$1
   local data='{"jsonrpc":"2.0","method":"createRawTransaction","params":['$input'],"id":1}'
@@ -611,20 +611,19 @@
   # note: the input is block number & tx index in hex
   get_tx_by_blocknum_and_index_hex $@
 
-<<<<<<< HEAD
+## MemPool
+elif [ $1 == "mempool" ]; then
+  shift
+  get_mempool $@|jq .
+  check_error
+
 elif [ $1 == "txSign" ]; then
   shift
   tx_sign $@
   echo $@
-=======
-## MemPool
-elif [ $1 == "mempool" ]; then
-  shift
-  get_mempool $@|jq .
->>>>>>> 6f32e5fa
-  check_error
-
-## UTXO 
+  check_error
+
+## UTXO
 elif [ $1 == "getutxo" ]; then
   shift
   get_utxo $@|jq .
