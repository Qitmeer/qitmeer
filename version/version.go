// Copyright (c) 2017-2018 The qitmeer developers
// Copyright (c) 2013-2014 The btcsuite developers
// Copyright (c) 2015-2017 The Decred developers
// Use of this source code is governed by an ISC
// license that can be found in the LICENSE file.

package version

import (
	"bytes"
	"fmt"
	"strings"
)

const (
	// semanticAlphabet defines the allowed characters for the pre-release
	// portion of a semantic version string.
	semanticAlphabet = "0123456789ABCDEFGHIJKLMNOPQRSTUVWXYZabcdefghijklmnopqrstuvwxyz-"

	// semanticBuildAlphabet defines the allowed characters for the build
	// portion of a semantic version string.
	semanticBuildAlphabet = "0123456789ABCDEFGHIJKLMNOPQRSTUVWXYZabcdefghijklmnopqrstuvwxyz-."
)

// These constants define the application version and follow the semantic
// versioning 2.0.0 spec (http://semver.org/).
const (
	Major uint = 0
<<<<<<< HEAD
	Minor uint = 8
	Patch uint = 6
=======
	Minor uint = 9
	Patch uint = 0
>>>>>>> 954cd6f1
)

var (
	// PreRelease is defined as a variable so it can be overridden during
	// the build process with '-ldflags "-X github.com/Qitmeer/qitmeer/version.PreRelease=foo"' if
	// needed.  It MUST only contain characters from semanticAlphabet per
	// the semantic versioning spec.
	PreRelease = ""

	// appBuild is defined as a variable so it can be overridden during the
	// build process with '-ldflags "-X github.com/Qitmeer/qitmeer/version.Build=foo"' if needed.  It
	// MUST only contain characters from semanticBuildAlphabet per the
	// semantic versioning spec.
	Build = "dev"
)

// version returns the application version as a properly formed string per the
// semantic versioning 2.0.0 spec (http://semver.org/).
func String() string {
	// Start with the major, minor, and patch versions.
	version := fmt.Sprintf("%d.%d.%d", Major, Minor, Patch)

	// Append pre-release version if there is one.  The hyphen called for
	// by the semantic versioning spec is automatically appended and should
	// not be contained in the pre-release string.  The pre-release version
	// is not appended if it contains invalid characters.
	preRelease := normalizePreRelString(PreRelease)
	if preRelease != "" {
		version = fmt.Sprintf("%s-%s", version, preRelease)
	}

	// Append build metadata if there is any.  The plus called for
	// by the semantic versioning spec is automatically appended and should
	// not be contained in the build metadata string.  The build metadata
	// string is not appended if it contains invalid characters.
	build := normalizeBuildString(Build)
	if build != "" {
		version = fmt.Sprintf("%s+%s", version, build)
	}

	return version
}

// normalizeSemString returns the passed string stripped of all characters
// which are not valid according to the provided semantic versioning alphabet.
func normalizeSemString(str, alphabet string) string {
	var result bytes.Buffer
	for _, r := range str {
		if strings.ContainsRune(alphabet, r) {
			result.WriteRune(r)
		}
	}
	return result.String()
}

// normalizePreRelString returns the passed string stripped of all characters
// which are not valid according to the semantic versioning guidelines for
// pre-release strings.  In particular they MUST only contain characters in
// semanticAlphabet.
func normalizePreRelString(str string) string {
	return normalizeSemString(str, semanticAlphabet)
}

// normalizeBuildString returns the passed string stripped of all characters
// which are not valid according to the semantic versioning guidelines for build
// metadata strings.  In particular they MUST only contain characters in
// semanticBuildAlphabet.
func normalizeBuildString(str string) string {
	return normalizeSemString(str, semanticBuildAlphabet)
}<|MERGE_RESOLUTION|>--- conflicted
+++ resolved
@@ -26,13 +26,8 @@
 // versioning 2.0.0 spec (http://semver.org/).
 const (
 	Major uint = 0
-<<<<<<< HEAD
-	Minor uint = 8
-	Patch uint = 6
-=======
 	Minor uint = 9
 	Patch uint = 0
->>>>>>> 954cd6f1
 )
 
 var (
