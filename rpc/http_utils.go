// Copyright (c) 2017-2018 The nox developers

package rpc

import (
	"errors"
	"fmt"
	"mime"
	"net/http"
	"qitmeer/core/types"
)

const (
	contentType             = "application/json"
<<<<<<< HEAD
	maxRequestContentLength = 1024 * 1024
=======
	maxRequestContentLength = types.MaxBlockPayload
>>>>>>> 39c0c7d7
)
// validateRequest returns a non-zero response code and error message if the
// request is invalid.
func validateRequest(r *http.Request) (int, error) {
	if r.Method == http.MethodPut || r.Method == http.MethodDelete {
		return http.StatusMethodNotAllowed, errors.New("method not allowed")
	}
	if r.ContentLength > maxRequestContentLength {
		err := fmt.Errorf("content length too large (%d>%d)", r.ContentLength, maxRequestContentLength)
		return http.StatusRequestEntityTooLarge, err
	}
	mt, _, err := mime.ParseMediaType(r.Header.Get("content-type"))
	if r.Method != http.MethodOptions && (err != nil || mt != contentType) {
		err := fmt.Errorf("invalid content type, only %s is supported", contentType)
		return http.StatusUnsupportedMediaType, err
	}
	return 0, nil
}

func emptyRequest(r *http.Request) bool {
	return r.Method == http.MethodGet && r.ContentLength == 0 && r.URL.RawQuery == ""
}<|MERGE_RESOLUTION|>--- conflicted
+++ resolved
@@ -12,11 +12,7 @@
 
 const (
 	contentType             = "application/json"
-<<<<<<< HEAD
 	maxRequestContentLength = 1024 * 1024
-=======
-	maxRequestContentLength = types.MaxBlockPayload
->>>>>>> 39c0c7d7
 )
 // validateRequest returns a non-zero response code and error message if the
 // request is invalid.
