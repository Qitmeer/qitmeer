// Copyright 2017-2018 The qitmeer developers
// Use of this source code is governed by an ISC
// license that can be found in the LICENSE file.
package main

import (
	"flag"
	"fmt"
	"github.com/HalalChain/qitmeer-lib/crypto/seed"
	"github.com/HalalChain/qitmeer-lib/wallet"
	"github.com/HalalChain/qx/qx"
	"io/ioutil"
	"os"
	"strings"
)

const (
	QX_VERSION = "0.0.1"
	TX_VERION = 1 //default version is 1
)

func usage() {
	fmt.Fprintf(os.Stderr,"Usage: qx [--version] [--help] <command> [<args>]\n")
	fmt.Fprintf(os.Stderr,`
encode and decode :
    base58-encode         encode a base16 string to a base58 string
    base58-decode         decode a base58 string to a base16 string
    base58check-encode    encode a base58check string
    base58check-decode    decode a base58check string
    base64-encode         encode a base16 string to a base64 string
    base64-decode         encode a base64 string to a base16 string
    rlp-encode            encode a string to a rlp encoded base16 string 
    rlp-decode            decode a rlp base16 string to a human-readble representation

hash :
    blake2b256            calculate Blake2b 256 hash of a base16 data.
    blake2b512            calculate Blake2b 512 hash of a base16 data.
    sha256                calculate SHA256 hash of a base16 data. 
    sha3-256              calculate SHA3 256 hash of a base16 data.
    keccak-256            calculate legacy keccak 256 hash of a bash16 data.
    blake256              calculate blake256 hash of a base16 data.
    ripemd160             calculate ripemd160 hash of a base16 data.
    bitcoin160            calculate ripemd160(sha256(data))   
    hash160               calculate ripemd160(blake2b256(data))

entropy (seed) & mnemoic & hd & ec 
    entropy               generate a cryptographically secure pseudorandom entropy (seed)
    hd-new                create a new HD(BIP32) private key from an entropy (seed)
    hd-to-ec              convert the HD (BIP32) format private/public key to a EC private/public key
    hd-to-public          derive the HD (BIP32) public key from a HD private key
    hd-decode             decode a HD (BIP32) private/public key serialization format
    hd-derive             Derive a child HD (BIP32) key from another HD public or private key.
    mnemonic-new          create a mnemonic world-list (BIP39) from an entropy
    mnemonic-to-entropy   return back to the entropy (the random seed) from a mnemonic world list (BIP39)
    mnemonic-to-seed      convert a mnemonic world-list (BIP39) to its 512 bits seed 
    ec-new                create a new EC private key from an entropy (seed).
    ec-to-public          derive the EC public key from an EC private key (the compressed format by default )
    ec-to-wif             convert an EC private key to a WIF, associates with the compressed public key by default.
    wif-to-ec             convert a WIF private key to an EC private key.
    wif-to-public         derive the EC public key from a WIF private key. 

addr & tx & sign
<<<<<<< HEAD
    ec-to-addr            convert an EC public key to a paymant address. default is qitmeer address
=======
    ec-to-addr            convert an EC public key to a paymant address. default is qx address
>>>>>>> 82017b39
    tx-encode             encode a unsigned transaction.
    tx-decode             decode a transaction in base16 to json format.
    tx-sign               sign a transactions using a private key.
    msg-sign              create a message signature
    msg-verify            validate a message signature
    signature-decode      decode a ECDSA signature
	
`)
	os.Exit(1)
}

func cmdUsage (cmd *flag.FlagSet, usage string){
	fmt.Fprintf(os.Stderr, usage)
	cmd.PrintDefaults()
}

func version() {
	fmt.Fprintf(os.Stderr,"Qx Version : %q\n",QX_VERSION)
	os.Exit(1)
}

var base58checkVersion qx.QitmeerBase58checkVersionFlag
var base58checkVersionSize int
var base58checkMode string
var showDetails bool
var base58checkHasher string
var base58checkCksumSize int
var seedSize uint
var hdVer qx.Bip32VersionFlag
var hdHarden bool
var hdIndex uint
var derivePath qx.DerivePathFlag
var mnemoicSeedPassphrase string
var curve string
var uncompressedPKFormat bool
var network string
var txInputs qx.TxInputsFlag
var txOutputs qx.TxOutputsFlag
var txVersion qx.TxVersionFlag
var txLockTime qx.TxLockTimeFlag
var privateKey string
var msgSignatureMode string

func main() {

	// ----------------------------
	// cmd for encoding & decoding
	// ----------------------------

	base58CheckEncodeCommand := flag.NewFlagSet("base58check-encode", flag.ExitOnError)
	base58checkVersion = qx.QitmeerBase58checkVersionFlag{}
	base58checkVersion.Set("testnet")
	base58CheckEncodeCommand.Var(&base58checkVersion, "v","base58check `version` [mainnet|testnet|privnet")
	base58CheckEncodeCommand.StringVar(&base58checkMode, "m", "qitmeer", "base58check encode mode : [qitmeer|btc]")
	base58CheckEncodeCommand.StringVar(&base58checkHasher,"a","", "base58check hasher")
	base58CheckEncodeCommand.IntVar(&base58checkCksumSize,"c",4, "base58check checksum size")
	base58CheckEncodeCommand.Usage = func() {
		cmdUsage(base58CheckEncodeCommand,"Usage: qx base58check-encode [-v <ver>] [hexstring]\n")
	}

	base58CheckDecodeCommand := flag.NewFlagSet("base58check-decode", flag.ExitOnError)
	base58CheckDecodeCommand.BoolVar(&showDetails,"d",false, "show decode details")
	base58CheckDecodeCommand.StringVar(&base58checkMode,"m","qitmeer", "base58check decode `mode`: [qitmeer|btc]")
	base58CheckDecodeCommand.StringVar(&base58checkHasher,"a","", "base58check `hasher`")
	base58CheckDecodeCommand.IntVar(&base58checkVersionSize,"vs",2, "base58check version `size`")
	base58CheckDecodeCommand.IntVar(&base58checkCksumSize,"cs",4, "base58check checksum `size`")
	base58CheckDecodeCommand.Usage = func() {
		cmdUsage(base58CheckDecodeCommand,"Usage: qx base58check-decode [hexstring]\n")
	}

	base58EncodeCmd := flag.NewFlagSet("base58-encode",flag.ExitOnError)
	base58EncodeCmd.Usage = func() {
		cmdUsage(base58EncodeCmd ,"Usage: qx base58-encode [hexstring]\n")
	}
	base58DecodeCmd := flag.NewFlagSet("base58-decode",flag.ExitOnError)
	base58DecodeCmd.Usage = func() {
		cmdUsage(base58DecodeCmd, "Usage: qx base58-decode [hexstring]\n")
	}

	base64EncodeCmd := flag.NewFlagSet("base64-encode",flag.ExitOnError)
	base64EncodeCmd.Usage = func() {
		cmdUsage(base64EncodeCmd ,"Usage: qx base64-encode [hexstring]\n")
	}
	base64DecodeCmd := flag.NewFlagSet("base64-decode",flag.ExitOnError)
	base64DecodeCmd.Usage = func() {
		cmdUsage(base64DecodeCmd, "Usage: qx base64-decode [hexstring]\n")
	}

	rlpEncodeCmd := flag.NewFlagSet("rlp-encode",flag.ExitOnError)
	rlpEncodeCmd.Usage = func() {
		cmdUsage(rlpEncodeCmd, "Usage: qx rlp-encode [string]\n")
	}

	rlpDecodeCmd := flag.NewFlagSet("rlp-decode",flag.ExitOnError)
	rlpDecodeCmd.Usage = func() {
		cmdUsage(rlpDecodeCmd, "Usage: qx rlp-decode [hexstring]\n")
	}

	// ----------------------------
	// cmd for hashing
	// ----------------------------

	sha256cmd := flag.NewFlagSet("sha256",flag.ExitOnError)
	sha256cmd.Usage = func() {
		cmdUsage(sha256cmd, "Usage: qx sha256 [hexstring]\n")
	}

	blake2b256cmd := flag.NewFlagSet("blake2b256",flag.ExitOnError)
	blake2b256cmd.Usage = func() {
		cmdUsage(blake2b256cmd, "Usage: qx blak2b256 [hexstring]\n")
	}

	blake2b512cmd := flag.NewFlagSet("blake2b512",flag.ExitOnError)
	blake2b512cmd.Usage = func() {
		cmdUsage(blake2b512cmd, "Usage: qx blak2b512 [hexstring]\n")
	}

	blake256cmd := flag.NewFlagSet("blake256",flag.ExitOnError)
	blake256cmd.Usage = func() {
		cmdUsage(blake256cmd, "Usage: qx blake256 [hexstring]\n")
	}

	sha3_256cmd := flag.NewFlagSet("sha3-256",flag.ExitOnError)
	sha3_256cmd.Usage = func() {
		cmdUsage(sha3_256cmd, "Usage: qx sha3-256 [hexstring]\n")
	}

	keccak256cmd := flag.NewFlagSet("keccak-256",flag.ExitOnError)
	keccak256cmd.Usage = func() {
		cmdUsage(keccak256cmd, "Usage: qx keccak-256 [hexstring]\n")
	}

	ripemd160Cmd := flag.NewFlagSet("ripemd160",flag.ExitOnError)
	ripemd160Cmd.Usage = func() {
		cmdUsage(ripemd160Cmd, "Usage: qx ripemd160 [hexstring]\n")
	}

	bitcion160Cmd := flag.NewFlagSet("bitcoin160",flag.ExitOnError)
	bitcion160Cmd.Usage = func() {
		cmdUsage(bitcion160Cmd, "Usage: qx bitcoin160 [hexstring]\n")
	}

	hash160Cmd := flag.NewFlagSet("hash160",flag.ExitOnError)
	hash160Cmd.Usage = func() {
		cmdUsage(bitcion160Cmd, "Usage: qx hash160 [hexstring]\n")
	}

	// ----------------------------
	// cmd for crypto
	// ----------------------------

	// Entropy (Seed)
	entropyCmd := flag.NewFlagSet("entropy",flag.ExitOnError)
	entropyCmd.Usage = func() {
		cmdUsage(entropyCmd, "Usage: qx entropy [-s size] \n")
	}
	entropyCmd.UintVar(&seedSize,"s",seed.DefaultSeedBytes*8,"The length in bits for a seed (entropy)")

	// HD (BIP32)
	hdNewCmd := flag.NewFlagSet("hd-new",flag.ExitOnError)
	hdNewCmd.Usage = func() {
		cmdUsage(hdNewCmd, "Usage: qx hd-new [-v version] [entropy] \n")
	}
	hdVer.Set("testnet")
	hdNewCmd.Var(&hdVer, "v","The HD(BIP32) `version` [mainnet|testnet|privnet|bip32]")

	hdToPubCmd := flag.NewFlagSet("hd-to-public",flag.ExitOnError)
	hdToPubCmd.Usage = func() {
		cmdUsage(hdToPubCmd, "Usage: qx hd-to-public [hd_private_key] \n")
	}
	hdToPubCmd.Var(&hdVer, "v","The HD(BIP32) `version` [mainnet|testnet|privnet|bip32]")

	hdToEcCmd := flag.NewFlagSet("hd-to-ec",flag.ExitOnError)
	hdToEcCmd.Usage = func() {
		cmdUsage(hdToEcCmd, "Usage: qx hd-to-ec [hd_private_key or hd_public_key] \n")
	}
	hdToEcCmd.Var(&hdVer, "v","The HD(BIP32) `version` [mainnet|testnet|privnet|bip32]")

	hdDecodeCmd := flag.NewFlagSet("hd-decode",flag.ExitOnError)
	hdDecodeCmd.Usage = func() {
		cmdUsage(hdDecodeCmd, "Usage: qx hd-decode [hd_private_key or hd_public_key] \n")
	}

	hdDeriveCmd := flag.NewFlagSet("hd-derive",flag.ExitOnError)
	hdDeriveCmd.Usage = func() {
		cmdUsage(hdDeriveCmd, "Usage: qx hd-derive [hd_private_key or hd_public_key] \n")
	}
	hdDeriveCmd.UintVar(&hdIndex,"i",0,"The HD `index`")
	hdDeriveCmd.BoolVar(&hdHarden,"d",false,"create a hardened key")
	derivePath = qx.DerivePathFlag{Path:wallet.DerivationPath{}}
	hdDeriveCmd.Var(&derivePath,"p","hd derive `path`. ex: m/44'/0'/0'/0")
	hdDeriveCmd.Var(&hdVer, "v","The HD(BIP32) `version` [mainnet|testnet|privnet|bip32]")


	// Mnemonic (BIP39)
	mnemonicNewCmd := flag.NewFlagSet("mnemonic-new",flag.ExitOnError)
	mnemonicNewCmd.Usage = func() {
		cmdUsage(mnemonicNewCmd, "Usage: qx mnemonic-new [entropy]  \n")
	}

	mnemonicToEntropyCmd := flag.NewFlagSet("mnemonic-to-entropy",flag.ExitOnError)
	mnemonicToEntropyCmd.Usage = func() {
		cmdUsage(mnemonicToEntropyCmd, "Usage: qx mnemonic-to-entropy [mnemonic]  \n")
	}

	mnemonicToSeedCmd := flag.NewFlagSet("mnemonic-to-seed",flag.ExitOnError)
	mnemonicToSeedCmd.Usage = func() {
		cmdUsage(mnemonicToSeedCmd, "Usage: qx mnemonic-to-seed [mnemonic]  \n")
	}
	mnemonicToSeedCmd.StringVar(&mnemoicSeedPassphrase,"p","","An optional passphrase for converting the mnemonic to a seed")

	// EC
	ecNewCmd := flag.NewFlagSet("ec-new",flag.ExitOnError)
	ecNewCmd.Usage = func() {
		cmdUsage(ecNewCmd, "Usage: qx ec-new [entropy]  \n")
	}
	ecNewCmd.StringVar(&curve,"c","secp256k1", "the elliptic curve is using")

	ecToPubCmd := flag.NewFlagSet("ec-to-public",flag.ExitOnError)
	ecToPubCmd.Usage = func() {
		cmdUsage(ecToPubCmd, "Usage: qx ec-to-public [ec_private_key] \n")
	}
	ecToPubCmd.BoolVar(&uncompressedPKFormat,"u", false,"using the uncompressed public key format")

	// Wif
	ecToWifCmd := flag.NewFlagSet("ec-to-wif", flag.ExitOnError)
	ecToWifCmd.Usage = func() {
		cmdUsage(ecToWifCmd, "Usage: qx ec-to-wif [ec_private_key] \n")
	}
	ecToWifCmd.BoolVar(&uncompressedPKFormat,"u", false,"using the uncompressed public key format")

	wifToEcCmd := flag.NewFlagSet("wif-to-ec", flag.ExitOnError)
	wifToEcCmd.Usage = func() {
		cmdUsage(wifToEcCmd, "Usage: qx wif-to-ec [WIF] \n")
	}

	wifToPubCmd:= flag.NewFlagSet("wif-to-public", flag.ExitOnError)
	wifToPubCmd.Usage = func() {
		cmdUsage(wifToPubCmd, "Usage: qx wif-to-public [WIF] \n")
	}
	wifToPubCmd.BoolVar(&uncompressedPKFormat,"u", false,"using the uncompressed public key format")




	// Address
	ecToAddrCmd := flag.NewFlagSet("ec-to-addr",flag.ExitOnError)
	ecToAddrCmd.Usage = func() {
		cmdUsage(ecToAddrCmd, "Usage: qx ec-to-addr [ec_public_key] \n")
	}
	ecToAddrCmd.Var(&base58checkVersion, "v","base58check `version` [mainnet|testnet|privnet]")

	// Transaction
	txDecodeCmd := flag.NewFlagSet("tx-decode",flag.ExitOnError)
	txDecodeCmd.Usage = func() {
		cmdUsage(txDecodeCmd, "Usage: qx tx-decode [base16_string] \n")
	}
	txDecodeCmd.StringVar(&network,"n","privnet", "decode rawtx for the target network. (mainnet, testnet, privnet)")

	txEncodeCmd := flag.NewFlagSet("tx-encode",flag.ExitOnError)
	txEncodeCmd.Usage = func() {
		cmdUsage(txEncodeCmd, "Usage: qx tx-encode [-i tx-input] [-l tx-lock-time] [-o tx-output] [-v tx-version] \n")
	}
	txVersion = qx.TxVersionFlag(TX_VERION) //set default tx version
	txEncodeCmd.Var(&txVersion,"v","the transaction version")
	txEncodeCmd.Var(&txLockTime,"l","the transaction lock time")
	txEncodeCmd.Var(&txInputs,"i",`The set of transaction input points encoded as TXHASH:INDEX:SEQUENCE. 
TXHASH is a Base16 transaction hash. INDEX is the 32 bit input index
in the context of the transaction. SEQUENCE is the optional 32 bit 
input sequence and defaults to the maximum value.`)
	txEncodeCmd.Var(&txOutputs,"o",`The set of transaction output data encoded as TARGET:MEER. 
TARGET is an address (pay-to-pubkey-hash or pay-to-script-hash).
MEER is the 64 bit spend amount in qitmeer.`)

	txSignCmd := flag.NewFlagSet("tx-sign",flag.ExitOnError)
	txSignCmd.Usage = func() {
		cmdUsage(txSignCmd, "Usage: qx tx-sign [raw_tx_base16_string] \n")
	}
	txSignCmd.StringVar(&privateKey,"k","", "the ec private key to sign the raw transaction")

	msgSignCmd := flag.NewFlagSet("msg-sign",flag.ExitOnError)
	msgSignCmd.Usage = func() {
		cmdUsage(msgSignCmd, "Usage: msg-sign [wif] [message] \n")
	}
<<<<<<< HEAD
	msgSignCmd.StringVar(&msgSignatureMode, "m","qitmeer", "the msg signature mode")
=======
	msgSignCmd.StringVar(&msgSignatureMode, "m","qx", "the msg signature mode")
>>>>>>> 82017b39
	msgSignCmd.BoolVar(&showDetails,"d",false, "show signature details")

	msgVerifyCmd := flag.NewFlagSet("msg-verify",flag.ExitOnError)
	msgVerifyCmd.Usage = func() {
		cmdUsage(msgVerifyCmd, "Usage: msg-verify [addr] [signature] [message] \n")
	}
<<<<<<< HEAD
	msgVerifyCmd.StringVar(&msgSignatureMode, "m","qitmeer", "the msg signature mode")
=======
	msgVerifyCmd.StringVar(&msgSignatureMode, "m","qx", "the msg signature mode")
>>>>>>> 82017b39

	flagSet :=[]*flag.FlagSet{
		base58CheckEncodeCommand,
		base58CheckDecodeCommand,
		base58EncodeCmd,
		base58DecodeCmd,
		base64EncodeCmd,
		base64DecodeCmd,
		rlpEncodeCmd,
		rlpDecodeCmd,
		sha256cmd,
		blake2b256cmd,
		blake2b512cmd,
		blake256cmd,
		sha3_256cmd,
		keccak256cmd,
		ripemd160Cmd,
		bitcion160Cmd,
		hash160Cmd,
		entropyCmd,
		hdNewCmd,
		hdToPubCmd,
		hdToEcCmd,
		hdDecodeCmd,
		hdDeriveCmd,
		mnemonicNewCmd,
		mnemonicToEntropyCmd,
		mnemonicToSeedCmd,
		ecNewCmd,
		ecToPubCmd,
		ecToWifCmd,
		wifToEcCmd,
		wifToPubCmd,
		ecToAddrCmd,
		txEncodeCmd,
		txDecodeCmd,
		txSignCmd,
		msgSignCmd,
		msgVerifyCmd,
	}

	if len(os.Args) == 1 {
		usage()
	}
	switch os.Args[1]{
	case "help","--help" :
		usage()
	case "version","--version":
		version()
	default:
		valid := false
		for _, cmd := range flagSet{
			if os.Args[1] == cmd.Name() {
				cmd.Parse(os.Args[2:])
				valid = true
				break
			}
		}
		if !valid {
			invalid := os.Args[1]
			if invalid[0] == '-' {
				fmt.Fprintf(os.Stderr, "unknown option: %q \n", invalid)
			} else {
				fmt.Fprintf(os.Stderr, "%q is not valid command\n", invalid)
			}
			os.Exit(1)
		}
	}
	// Handle base58check-encode
	if base58CheckEncodeCommand.Parsed(){
		stat, _ := os.Stdin.Stat()
		if (stat.Mode() & os.ModeNamedPipe) == 0 {
			if len(os.Args) == 2 || os.Args[2] == "help" || os.Args[2] == "--help" {
				base58CheckEncodeCommand.Usage()
			}else{
				qx.Base58CheckEncode(base58checkVersion.Ver,base58checkMode,base58checkHasher,base58checkCksumSize,os.Args[len(os.Args)-1])
			}
		}else {  //try from STDIN
			src, err := ioutil.ReadAll(os.Stdin)
			if err != nil {
				qx.ErrExit(err)
			}
			str := strings.TrimSpace(string(src))
			qx.Base58CheckEncode(base58checkVersion.Ver,base58checkMode,base58checkHasher,base58checkCksumSize,str)
		}
	}

	// Handle base58check-decode
	if base58CheckDecodeCommand.Parsed(){
		stat, _ := os.Stdin.Stat()
		if (stat.Mode() & os.ModeNamedPipe) == 0 {
			if len(os.Args) == 2 || os.Args[2] == "help" || os.Args[2] == "--help" {
				base58CheckDecodeCommand.Usage()
			}else{
				qx.Base58CheckDecode(base58checkMode,base58checkHasher,base58checkVersionSize,base58checkCksumSize,os.Args[len(os.Args)-1],showDetails)
			}
		}else {  //try from STDIN
			src, err := ioutil.ReadAll(os.Stdin)
			if err != nil {
				qx.ErrExit(err)
			}
			str := strings.TrimSpace(string(src))
			qx.Base58CheckDecode(base58checkMode,base58checkHasher,base58checkVersionSize,base58checkCksumSize,str,showDetails)
		}
	}

	// Handle base58-encode
	if base58EncodeCmd.Parsed(){
		stat, _ := os.Stdin.Stat()
		if (stat.Mode() & os.ModeNamedPipe) == 0 {
			if len(os.Args) == 2 || os.Args[2] == "help" || os.Args[2] == "--help" {
				base58EncodeCmd.Usage()
		 	}else{
				qx.Base58Encode(os.Args[len(os.Args)-1])
			}
		}else {  //try from STDIN
			src, err := ioutil.ReadAll(os.Stdin)
			if err != nil {
				qx.ErrExit(err)
			}
			str := strings.TrimSpace(string(src))
			qx.Base58Encode(str)
		}
	}
	// Handle base58-decode
	if base58DecodeCmd.Parsed(){
		stat, _ := os.Stdin.Stat()
		if (stat.Mode() & os.ModeNamedPipe) == 0 {
			if len(os.Args) == 2 || os.Args[2] == "help" || os.Args[2] == "--help" {
				base58DecodeCmd.Usage()
			}else{
				qx.Base58Decode(os.Args[len(os.Args)-1])
			}
		}else {  //try from STDIN
			src, err := ioutil.ReadAll(os.Stdin)
			if err != nil {
				qx.ErrExit(err)
			}
			str := strings.TrimSpace(string(src))
			qx.Base58Decode(str)
		}
	}

	if base64EncodeCmd.Parsed(){
		stat, _ := os.Stdin.Stat()
		if (stat.Mode() & os.ModeNamedPipe) == 0 {
			if len(os.Args) == 2 || os.Args[2] == "help" || os.Args[2] == "--help" {
				base64EncodeCmd.Usage()
			}else{
				qx.Base64Encode(os.Args[len(os.Args)-1])
			}
		}else {  //try from STDIN
			src, err := ioutil.ReadAll(os.Stdin)
			if err != nil {
				qx.ErrExit(err)
			}
			str := strings.TrimSpace(string(src))
			qx.Base64Encode(str)
		}
	}

	if base64DecodeCmd.Parsed(){
		stat, _ := os.Stdin.Stat()
		if (stat.Mode() & os.ModeNamedPipe) == 0 {
			if len(os.Args) == 2 || os.Args[2] == "help" || os.Args[2] == "--help" {
				base64DecodeCmd.Usage()
			}else{
				qx.Base64Decode(os.Args[len(os.Args)-1])
			}
		}else {  //try from STDIN
			src, err := ioutil.ReadAll(os.Stdin)
			if err != nil {
				qx.ErrExit(err)
			}
			str := strings.TrimSpace(string(src))
			qx.Base64Decode(str)
		}
	}

	if rlpEncodeCmd.Parsed(){
		stat, _ := os.Stdin.Stat()
		if (stat.Mode() & os.ModeNamedPipe) == 0 {
			if len(os.Args) == 2 || os.Args[2] == "help" || os.Args[2] == "--help" {
				rlpEncodeCmd.Usage()
		 	}else{
				qx.RlpEncode(os.Args[len(os.Args)-1])
			}
		}else {  //try from STDIN
			src, err := ioutil.ReadAll(os.Stdin)
			if err != nil {
				qx.ErrExit(err)
			}
			str := strings.TrimSpace(string(src))
			qx.RlpEncode(str)
		}
	}
	if rlpDecodeCmd.Parsed(){
		stat, _ := os.Stdin.Stat()
		if (stat.Mode() & os.ModeNamedPipe) == 0 {
			if len(os.Args) == 2 || os.Args[2] == "help" || os.Args[2] == "--help" {
				rlpDecodeCmd.Usage()
			}else{
				qx.RlpDecode(os.Args[len(os.Args)-1])
			}
		}else {  //try from STDIN
			src, err := ioutil.ReadAll(os.Stdin)
			if err != nil {
				qx.ErrExit(err)
			}
			str := strings.TrimSpace(string(src))
			qx.RlpDecode(str)
		}
	}

	if sha256cmd.Parsed() {
		stat, _ := os.Stdin.Stat()
		if (stat.Mode() & os.ModeNamedPipe) == 0 {
			if len(os.Args) == 2 || os.Args[2] == "help" || os.Args[2] == "--help" {
				sha256cmd.Usage()
			}else{
				qx.Sha256(os.Args[len(os.Args)-1])
			}
		}else {  //try from STDIN
			src, err := ioutil.ReadAll(os.Stdin)
			if err != nil {
				qx.ErrExit(err)
			}
			str := strings.TrimSpace(string(src))
			qx.Sha256(str)
		}
	}

	if blake256cmd.Parsed() {
		stat, _ := os.Stdin.Stat()
		if (stat.Mode() & os.ModeNamedPipe) == 0 {
			if len(os.Args) == 2 || os.Args[2] == "help" || os.Args[2] == "--help" {
				blake256cmd.Usage()
			}else{
				qx.Blake256(os.Args[len(os.Args)-1])
			}
		}else {  //try from STDIN
			src, err := ioutil.ReadAll(os.Stdin)
			if err != nil {
				qx.ErrExit(err)
			}
			str := strings.TrimSpace(string(src))
			qx.Blake256(str)
		}
	}

	if blake2b256cmd.Parsed() {
		stat, _ := os.Stdin.Stat()
		if (stat.Mode() & os.ModeNamedPipe) == 0 {
			if len(os.Args) == 2 || os.Args[2] == "help" || os.Args[2] == "--help" {
				blake2b256cmd.Usage()
			}else{
				qx.Blake2b256(os.Args[len(os.Args)-1])
			}
		}else {  //try from STDIN
			src, err := ioutil.ReadAll(os.Stdin)
			if err != nil {
				qx.ErrExit(err)
			}
			str := strings.TrimSpace(string(src))
			qx.Blake2b256(str)
		}
	}

	if blake2b512cmd.Parsed() {
		stat, _ := os.Stdin.Stat()
		if (stat.Mode() & os.ModeNamedPipe) == 0 {
			if len(os.Args) == 2 || os.Args[2] == "help" || os.Args[2] == "--help" {
				blake2b512cmd.Usage()
			}else{
				qx.Blake2b512(os.Args[len(os.Args)-1])
			}
		}else {  //try from STDIN
			src, err := ioutil.ReadAll(os.Stdin)
			if err != nil {
				qx.ErrExit(err)
			}
			str := strings.TrimSpace(string(src))
			qx.Blake2b512(str)
		}
	}

	if sha3_256cmd.Parsed() {
		stat, _ := os.Stdin.Stat()
		if (stat.Mode() & os.ModeNamedPipe) == 0 {
			if len(os.Args) == 2 || os.Args[2] == "help" || os.Args[2] == "--help" {
				sha3_256cmd.Usage()
			}else{
				qx.Sha3_256(os.Args[len(os.Args)-1])
			}
		}else {  //try from STDIN
			src, err := ioutil.ReadAll(os.Stdin)
			if err != nil {
				qx.ErrExit(err)
			}
			str := strings.TrimSpace(string(src))
			qx.Sha3_256(str)
		}
	}

	if keccak256cmd.Parsed() {
		stat, _ := os.Stdin.Stat()
		if (stat.Mode() & os.ModeNamedPipe) == 0 {
			if len(os.Args) == 2 || os.Args[2] == "help" || os.Args[2] == "--help" {
				keccak256cmd.Usage()
			}else{
				qx.Keccak256(os.Args[len(os.Args)-1])
			}
		}else {  //try from STDIN
			src, err := ioutil.ReadAll(os.Stdin)
			if err != nil {
				qx.ErrExit(err)
			}
			str := strings.TrimSpace(string(src))
			qx.Keccak256(str)
		}
	}

	if ripemd160Cmd.Parsed() {
		stat, _ := os.Stdin.Stat()
		if (stat.Mode() & os.ModeNamedPipe) == 0 {
			if len(os.Args) == 2 || os.Args[2] == "help" || os.Args[2] == "--help" {
				ripemd160Cmd.Usage()
			}else{
				qx.Ripemd160(os.Args[len(os.Args)-1])
			}
		}else {  //try from STDIN
			src, err := ioutil.ReadAll(os.Stdin)
			if err != nil {
				qx.ErrExit(err)
			}
			str := strings.TrimSpace(string(src))
			qx.Ripemd160(str)
		}
	}

	if bitcion160Cmd.Parsed() {
		stat, _ := os.Stdin.Stat()
		if (stat.Mode() & os.ModeNamedPipe) == 0 {
			if len(os.Args) == 2 || os.Args[2] == "help" || os.Args[2] == "--help" {
				bitcion160Cmd.Usage()
			}else{
				qx.Bitcoin160(os.Args[len(os.Args)-1])
			}
		}else {  //try from STDIN
			src, err := ioutil.ReadAll(os.Stdin)
			if err != nil {
				qx.ErrExit(err)
			}
			str := strings.TrimSpace(string(src))
			qx.Bitcoin160(str)
		}
	}

	if hash160Cmd.Parsed() {
		stat, _ := os.Stdin.Stat()
		if (stat.Mode() & os.ModeNamedPipe) == 0 {
			if len(os.Args) == 2 || os.Args[2] == "help" || os.Args[2] == "--help" {
				hash160Cmd.Usage()
			}else{
				qx.Hash160(os.Args[len(os.Args)-1])
			}
		}else {  //try from STDIN
			src, err := ioutil.ReadAll(os.Stdin)
			if err != nil {
				qx.ErrExit(err)
			}
			str := strings.TrimSpace(string(src))
			qx.Hash160(str)
		}
	}

	if entropyCmd.Parsed(){
		stat, _ := os.Stdin.Stat()
		if (stat.Mode() & os.ModeNamedPipe) == 0 {
			if len(os.Args) > 2 && (os.Args[2] == "help" || os.Args[2] == "--help" ){
				entropyCmd.Usage()
			}else{
				if seedSize % 8 > 0	{
					qx.ErrExit(fmt.Errorf("seed (entropy) length must be Must be divisible by 8"))
				}
				qx.NewEntropy(seedSize/8)
			}
		}else {
			entropyCmd.Usage()
		}
	}

	if hdNewCmd.Parsed(){
		stat, _ := os.Stdin.Stat()
		if (stat.Mode() & os.ModeNamedPipe) == 0 {
			if len(os.Args) == 2 || os.Args[2] == "help" || os.Args[2] == "--help" {
				hdNewCmd.Usage()
			}else{
				qx.HdNewMasterPrivateKey(hdVer.Version(),os.Args[len(os.Args)-1])
			}
		}else {  //try from STDIN
			src, err := ioutil.ReadAll(os.Stdin)
			if err != nil {
				qx.ErrExit(err)
			}
			str := strings.TrimSpace(string(src))
			qx.HdNewMasterPrivateKey(hdVer.Version(),str)
		}
	}

	if hdToPubCmd.Parsed() {
		stat, _ := os.Stdin.Stat()
		if (stat.Mode() & os.ModeNamedPipe) == 0 {
			if len(os.Args) == 2 || os.Args[2] == "help" || os.Args[2] == "--help" {
				hdToPubCmd.Usage()
			}else{
				qx.HdPrivateKeyToHdPublicKey(hdVer.Version(),os.Args[len(os.Args)-1])
			}
		}else {  //try from STDIN
			src, err := ioutil.ReadAll(os.Stdin)
			if err != nil {
				qx.ErrExit(err)
			}
			str := strings.TrimSpace(string(src))
			qx.HdPrivateKeyToHdPublicKey(hdVer.Version(),str)
		}
	}

	if hdToEcCmd.Parsed() {
		stat, _ := os.Stdin.Stat()
		if (stat.Mode() & os.ModeNamedPipe) == 0 {
			if len(os.Args) == 2 || os.Args[2] == "help" || os.Args[2] == "--help" {
				hdToEcCmd.Usage()
			}else{
				qx.HdKeyToEcKey(hdVer.Version(),os.Args[len(os.Args)-1])
			}
		}else {  //try from STDIN
			src, err := ioutil.ReadAll(os.Stdin)
			if err != nil {
				qx.ErrExit(err)
			}
			str := strings.TrimSpace(string(src))
			qx.HdKeyToEcKey(hdVer.Version(),str)
		}
	}

	if hdDecodeCmd.Parsed() {
		stat, _ := os.Stdin.Stat()
		if (stat.Mode() & os.ModeNamedPipe) == 0 {
			if len(os.Args) == 2 || os.Args[2] == "help" || os.Args[2] == "--help" {
				hdDecodeCmd.Usage()
			}else{
				qx.HdDecode(os.Args[len(os.Args)-1])
			}
		}else {  //try from STDIN
			src, err := ioutil.ReadAll(os.Stdin)
			if err != nil {
				qx.ErrExit(err)
			}
			str := strings.TrimSpace(string(src))
			qx.HdDecode(str)
		}
	}

	if hdDeriveCmd.Parsed() {
		stat, _ := os.Stdin.Stat()
		if (stat.Mode() & os.ModeNamedPipe) == 0 {
			if len(os.Args) == 2 || os.Args[2] == "help" || os.Args[2] == "--help" {
				hdDeriveCmd.Usage()
			}else{
				qx.HdDerive(hdHarden,uint32(hdIndex),derivePath.Path,hdVer.Version(),os.Args[len(os.Args)-1])
			}
		}else {  //try from STDIN
			src, err := ioutil.ReadAll(os.Stdin)
			if err != nil {
				qx.ErrExit(err)
			}
			str := strings.TrimSpace(string(src))
			qx.HdDerive(hdHarden,uint32(hdIndex),derivePath.Path,hdVer.Version(),str)
		}
	}

	if mnemonicNewCmd.Parsed(){
		stat, _ := os.Stdin.Stat()
		if (stat.Mode() & os.ModeNamedPipe) == 0 {
			if len(os.Args) == 2 || os.Args[2] == "help" || os.Args[2] == "--help" {
				mnemonicNewCmd.Usage()
			}else{
				qx.MnemonicNew(os.Args[len(os.Args)-1])
			}
		}else {  //try from STDIN
			src, err := ioutil.ReadAll(os.Stdin)
			if err != nil {
				qx.ErrExit(err)
			}
			str := strings.TrimSpace(string(src))
			qx.MnemonicNew(str)
		}
	}

	if mnemonicToEntropyCmd.Parsed() {
		stat, _ := os.Stdin.Stat()
		if (stat.Mode() & os.ModeNamedPipe) == 0 {
			if len(os.Args) == 2 || os.Args[2] == "help" || os.Args[2] == "--help" {
				mnemonicToEntropyCmd.Usage()
			}else{
				qx.MnemonicToEntropy(os.Args[len(os.Args)-1])
			}
		}else {  //try from STDIN
			src, err := ioutil.ReadAll(os.Stdin)
			if err != nil {
				qx.ErrExit(err)
			}
			str := strings.TrimSpace(string(src))
			qx.MnemonicToEntropy(str)
		}
	}

	if mnemonicToSeedCmd.Parsed() {
		stat, _ := os.Stdin.Stat()
		if (stat.Mode() & os.ModeNamedPipe) == 0 {
			if len(os.Args) == 2 || os.Args[2] == "help" || os.Args[2] == "--help" {
				mnemonicToSeedCmd.Usage()
			}else{
				qx.MnemonicToSeed(mnemoicSeedPassphrase, os.Args[len(os.Args)-1])
			}
		}else {  //try from STDIN
			src, err := ioutil.ReadAll(os.Stdin)
			if err != nil {
				qx.ErrExit(err)
			}
			str := strings.TrimSpace(string(src))
			qx.MnemonicToSeed(mnemoicSeedPassphrase,str)
		}
	}

	if ecNewCmd.Parsed(){
		stat, _ := os.Stdin.Stat()
		if (stat.Mode() & os.ModeNamedPipe) == 0 {
			if len(os.Args) == 2 || os.Args[2] == "help" || os.Args[2] == "--help" {
				ecNewCmd.Usage()
			}else{
				qx.EcNew(curve,os.Args[len(os.Args)-1])
			}
		}else {  //try from STDIN
			src, err := ioutil.ReadAll(os.Stdin)
			if err != nil {
				qx.ErrExit(err)
			}
			str := strings.TrimSpace(string(src))
			qx.EcNew(curve, str)
		}
	}

	if ecToPubCmd.Parsed() {
		stat, _ := os.Stdin.Stat()
		if (stat.Mode() & os.ModeNamedPipe) == 0 {
			if len(os.Args) == 2 || os.Args[2] == "help" || os.Args[2] == "--help" {
				ecToPubCmd.Usage()
			}else{
				qx.EcPrivateKeyToEcPublicKey(uncompressedPKFormat,os.Args[len(os.Args)-1])
			}
		}else {  //try from STDIN
			src, err := ioutil.ReadAll(os.Stdin)
			if err != nil {
				qx.ErrExit(err)
			}
			str := strings.TrimSpace(string(src))
			qx.EcPrivateKeyToEcPublicKey(uncompressedPKFormat,str)
		}
	}

	if ecToWifCmd.Parsed() {
		stat, _ := os.Stdin.Stat()
		if (stat.Mode() & os.ModeNamedPipe) == 0 {
			if len(os.Args) == 2 || os.Args[2] == "help" || os.Args[2] == "--help" {
				ecToWifCmd.Usage()
			}else{
				qx.EcPrivateKeyToWif(uncompressedPKFormat,os.Args[len(os.Args)-1])
			}
		}else {  //try from STDIN
			src, err := ioutil.ReadAll(os.Stdin)
			if err != nil {
				qx.ErrExit(err)
			}
			str := strings.TrimSpace(string(src))
			qx.EcPrivateKeyToWif(uncompressedPKFormat,str)
		}
	}

	if wifToEcCmd.Parsed() {
		stat, _ := os.Stdin.Stat()
		if (stat.Mode() & os.ModeNamedPipe) == 0 {
			if len(os.Args) == 2 || os.Args[2] == "help" || os.Args[2] == "--help" {
				wifToEcCmd.Usage()
			}else{
				qx.WifToEcPrivateKey(os.Args[len(os.Args)-1])
			}
		}else {  //try from STDIN
			src, err := ioutil.ReadAll(os.Stdin)
			if err != nil {
				qx.ErrExit(err)
			}
			str := strings.TrimSpace(string(src))
			qx.WifToEcPrivateKey(str)
		}
	}

	if wifToPubCmd.Parsed() {
		stat, _ := os.Stdin.Stat()
		if (stat.Mode() & os.ModeNamedPipe) == 0 {
			if len(os.Args) == 2 || os.Args[2] == "help" || os.Args[2] == "--help" {
				wifToPubCmd.Usage()
			}else{
				qx.WifToEcPubkey(uncompressedPKFormat,os.Args[len(os.Args)-1])
			}
		}else {  //try from STDIN
			src, err := ioutil.ReadAll(os.Stdin)
			if err != nil {
				qx.ErrExit(err)
			}
			str := strings.TrimSpace(string(src))
			qx.WifToEcPubkey(uncompressedPKFormat,str)
		}
	}

	if ecToAddrCmd.Parsed() {
		stat, _ := os.Stdin.Stat()
		if (stat.Mode() & os.ModeNamedPipe) == 0 {
			if len(os.Args) == 2 || os.Args[2] == "help" || os.Args[2] == "--help" {
				ecToAddrCmd.Usage()
			}else{
				qx.EcPubKeyToAddress(base58checkVersion.Ver,os.Args[len(os.Args)-1])
			}
		}else {  //try from STDIN
			src, err := ioutil.ReadAll(os.Stdin)
			if err != nil {
				qx.ErrExit(err)
			}
			str := strings.TrimSpace(string(src))
			qx.EcPubKeyToAddress(base58checkVersion.Ver,str)
		}
	}

	if txDecodeCmd.Parsed() {
		stat, _ := os.Stdin.Stat()
		if (stat.Mode() & os.ModeNamedPipe) == 0 {
			if len(os.Args) == 2 || os.Args[2] == "help" || os.Args[2] == "--help" {
				txDecodeCmd.Usage()
			}else{
				qx.TxDecode(network,os.Args[len(os.Args)-1])
			}
		}else {  //try from STDIN
			src, err := ioutil.ReadAll(os.Stdin)
			if err != nil {
				qx.ErrExit(err)
			}
			str := strings.TrimSpace(string(src))
			qx.TxDecode(network, str)
		}
	}

	if txEncodeCmd.Parsed() {
		stat, _ := os.Stdin.Stat()
		if (stat.Mode() & os.ModeNamedPipe) == 0 {
			if len(os.Args) == 2 || os.Args[2] == "help" || os.Args[2] == "--help" {
				txEncodeCmd.Usage()
			}else{
				qx.TxEncode(txVersion,txLockTime,txInputs,txOutputs)
			}
		}
	}

	if txSignCmd.Parsed() {
		stat, _ := os.Stdin.Stat()
		if (stat.Mode() & os.ModeNamedPipe) == 0 {
			if len(os.Args) == 2 || os.Args[2] == "help" || os.Args[2] == "--help" {
				txSignCmd.Usage()
			}else{
				qx.TxSign(privateKey,os.Args[len(os.Args)-1],network)
			}
		}else {  //try from STDIN
			src, err := ioutil.ReadAll(os.Stdin)
			if err != nil {
				qx.ErrExit(err)
			}
			str := strings.TrimSpace(string(src))
			qx.TxSign(privateKey, str,network)
		}
	}

	if msgSignCmd.Parsed() {
		stat, _ := os.Stdin.Stat()
		if (stat.Mode() & os.ModeNamedPipe) == 0 {
			if len(os.Args) == 2 || os.Args[2] == "help" || os.Args[2] == "--help" {
				msgSignCmd.Usage()
			}else{
				qx.MsgSign(msgSignatureMode,showDetails,os.Args[len(os.Args)-2],os.Args[len(os.Args)-1],showDetails)
			}
		}
	}

	if msgVerifyCmd.Parsed() {
		stat, _ := os.Stdin.Stat()
		if (stat.Mode() & os.ModeNamedPipe) == 0 {
			if len(os.Args) == 2 || os.Args[2] == "help" || os.Args[2] == "--help" {
				msgVerifyCmd.Usage()
			}else{
				qx.VerifyMsgSignature(msgSignatureMode,os.Args[len(os.Args)-3],os.Args[len(os.Args)-2],os.Args[len(os.Args)-1])
			}
		}
	}
}
<|MERGE_RESOLUTION|>--- conflicted
+++ resolved
@@ -60,11 +60,7 @@
     wif-to-public         derive the EC public key from a WIF private key. 
 
 addr & tx & sign
-<<<<<<< HEAD
-    ec-to-addr            convert an EC public key to a paymant address. default is qitmeer address
-=======
     ec-to-addr            convert an EC public key to a paymant address. default is qx address
->>>>>>> 82017b39
     tx-encode             encode a unsigned transaction.
     tx-decode             decode a transaction in base16 to json format.
     tx-sign               sign a transactions using a private key.
@@ -83,6 +79,11 @@
 
 func version() {
 	fmt.Fprintf(os.Stderr,"Qx Version : %q\n",QX_VERSION)
+	os.Exit(1)
+}
+
+func errExit(err error){
+	fmt.Fprintf(os.Stderr, "Qx Error : %q\n",err)
 	os.Exit(1)
 }
 
@@ -349,22 +350,14 @@
 	msgSignCmd.Usage = func() {
 		cmdUsage(msgSignCmd, "Usage: msg-sign [wif] [message] \n")
 	}
-<<<<<<< HEAD
-	msgSignCmd.StringVar(&msgSignatureMode, "m","qitmeer", "the msg signature mode")
-=======
 	msgSignCmd.StringVar(&msgSignatureMode, "m","qx", "the msg signature mode")
->>>>>>> 82017b39
 	msgSignCmd.BoolVar(&showDetails,"d",false, "show signature details")
 
 	msgVerifyCmd := flag.NewFlagSet("msg-verify",flag.ExitOnError)
 	msgVerifyCmd.Usage = func() {
 		cmdUsage(msgVerifyCmd, "Usage: msg-verify [addr] [signature] [message] \n")
 	}
-<<<<<<< HEAD
-	msgVerifyCmd.StringVar(&msgSignatureMode, "m","qitmeer", "the msg signature mode")
-=======
 	msgVerifyCmd.StringVar(&msgSignatureMode, "m","qx", "the msg signature mode")
->>>>>>> 82017b39
 
 	flagSet :=[]*flag.FlagSet{
 		base58CheckEncodeCommand,
@@ -445,7 +438,7 @@
 		}else {  //try from STDIN
 			src, err := ioutil.ReadAll(os.Stdin)
 			if err != nil {
-				qx.ErrExit(err)
+				errExit(err)
 			}
 			str := strings.TrimSpace(string(src))
 			qx.Base58CheckEncode(base58checkVersion.Ver,base58checkMode,base58checkHasher,base58checkCksumSize,str)
@@ -464,7 +457,7 @@
 		}else {  //try from STDIN
 			src, err := ioutil.ReadAll(os.Stdin)
 			if err != nil {
-				qx.ErrExit(err)
+				errExit(err)
 			}
 			str := strings.TrimSpace(string(src))
 			qx.Base58CheckDecode(base58checkMode,base58checkHasher,base58checkVersionSize,base58checkCksumSize,str,showDetails)
@@ -483,7 +476,7 @@
 		}else {  //try from STDIN
 			src, err := ioutil.ReadAll(os.Stdin)
 			if err != nil {
-				qx.ErrExit(err)
+				errExit(err)
 			}
 			str := strings.TrimSpace(string(src))
 			qx.Base58Encode(str)
@@ -501,7 +494,7 @@
 		}else {  //try from STDIN
 			src, err := ioutil.ReadAll(os.Stdin)
 			if err != nil {
-				qx.ErrExit(err)
+				errExit(err)
 			}
 			str := strings.TrimSpace(string(src))
 			qx.Base58Decode(str)
@@ -519,7 +512,7 @@
 		}else {  //try from STDIN
 			src, err := ioutil.ReadAll(os.Stdin)
 			if err != nil {
-				qx.ErrExit(err)
+				errExit(err)
 			}
 			str := strings.TrimSpace(string(src))
 			qx.Base64Encode(str)
@@ -537,7 +530,7 @@
 		}else {  //try from STDIN
 			src, err := ioutil.ReadAll(os.Stdin)
 			if err != nil {
-				qx.ErrExit(err)
+				errExit(err)
 			}
 			str := strings.TrimSpace(string(src))
 			qx.Base64Decode(str)
@@ -555,7 +548,7 @@
 		}else {  //try from STDIN
 			src, err := ioutil.ReadAll(os.Stdin)
 			if err != nil {
-				qx.ErrExit(err)
+				errExit(err)
 			}
 			str := strings.TrimSpace(string(src))
 			qx.RlpEncode(str)
@@ -572,7 +565,7 @@
 		}else {  //try from STDIN
 			src, err := ioutil.ReadAll(os.Stdin)
 			if err != nil {
-				qx.ErrExit(err)
+				errExit(err)
 			}
 			str := strings.TrimSpace(string(src))
 			qx.RlpDecode(str)
@@ -590,7 +583,7 @@
 		}else {  //try from STDIN
 			src, err := ioutil.ReadAll(os.Stdin)
 			if err != nil {
-				qx.ErrExit(err)
+				errExit(err)
 			}
 			str := strings.TrimSpace(string(src))
 			qx.Sha256(str)
@@ -608,7 +601,7 @@
 		}else {  //try from STDIN
 			src, err := ioutil.ReadAll(os.Stdin)
 			if err != nil {
-				qx.ErrExit(err)
+				errExit(err)
 			}
 			str := strings.TrimSpace(string(src))
 			qx.Blake256(str)
@@ -626,7 +619,7 @@
 		}else {  //try from STDIN
 			src, err := ioutil.ReadAll(os.Stdin)
 			if err != nil {
-				qx.ErrExit(err)
+				errExit(err)
 			}
 			str := strings.TrimSpace(string(src))
 			qx.Blake2b256(str)
@@ -644,7 +637,7 @@
 		}else {  //try from STDIN
 			src, err := ioutil.ReadAll(os.Stdin)
 			if err != nil {
-				qx.ErrExit(err)
+				errExit(err)
 			}
 			str := strings.TrimSpace(string(src))
 			qx.Blake2b512(str)
@@ -662,7 +655,7 @@
 		}else {  //try from STDIN
 			src, err := ioutil.ReadAll(os.Stdin)
 			if err != nil {
-				qx.ErrExit(err)
+				errExit(err)
 			}
 			str := strings.TrimSpace(string(src))
 			qx.Sha3_256(str)
@@ -680,7 +673,7 @@
 		}else {  //try from STDIN
 			src, err := ioutil.ReadAll(os.Stdin)
 			if err != nil {
-				qx.ErrExit(err)
+				errExit(err)
 			}
 			str := strings.TrimSpace(string(src))
 			qx.Keccak256(str)
@@ -698,7 +691,7 @@
 		}else {  //try from STDIN
 			src, err := ioutil.ReadAll(os.Stdin)
 			if err != nil {
-				qx.ErrExit(err)
+				errExit(err)
 			}
 			str := strings.TrimSpace(string(src))
 			qx.Ripemd160(str)
@@ -716,7 +709,7 @@
 		}else {  //try from STDIN
 			src, err := ioutil.ReadAll(os.Stdin)
 			if err != nil {
-				qx.ErrExit(err)
+				errExit(err)
 			}
 			str := strings.TrimSpace(string(src))
 			qx.Bitcoin160(str)
@@ -734,7 +727,7 @@
 		}else {  //try from STDIN
 			src, err := ioutil.ReadAll(os.Stdin)
 			if err != nil {
-				qx.ErrExit(err)
+				errExit(err)
 			}
 			str := strings.TrimSpace(string(src))
 			qx.Hash160(str)
@@ -748,7 +741,7 @@
 				entropyCmd.Usage()
 			}else{
 				if seedSize % 8 > 0	{
-					qx.ErrExit(fmt.Errorf("seed (entropy) length must be Must be divisible by 8"))
+					errExit(fmt.Errorf("seed (entropy) length must be Must be divisible by 8"))
 				}
 				qx.NewEntropy(seedSize/8)
 			}
@@ -763,15 +756,15 @@
 			if len(os.Args) == 2 || os.Args[2] == "help" || os.Args[2] == "--help" {
 				hdNewCmd.Usage()
 			}else{
-				qx.HdNewMasterPrivateKey(hdVer.Version(),os.Args[len(os.Args)-1])
-			}
-		}else {  //try from STDIN
-			src, err := ioutil.ReadAll(os.Stdin)
-			if err != nil {
-				qx.ErrExit(err)
-			}
-			str := strings.TrimSpace(string(src))
-			qx.HdNewMasterPrivateKey(hdVer.Version(),str)
+				qx.HdNewMasterPrivateKey(hdVer.Version,os.Args[len(os.Args)-1])
+			}
+		}else {  //try from STDIN
+			src, err := ioutil.ReadAll(os.Stdin)
+			if err != nil {
+				errExit(err)
+			}
+			str := strings.TrimSpace(string(src))
+			qx.HdNewMasterPrivateKey(hdVer.Version,str)
 		}
 	}
 
@@ -781,15 +774,15 @@
 			if len(os.Args) == 2 || os.Args[2] == "help" || os.Args[2] == "--help" {
 				hdToPubCmd.Usage()
 			}else{
-				qx.HdPrivateKeyToHdPublicKey(hdVer.Version(),os.Args[len(os.Args)-1])
-			}
-		}else {  //try from STDIN
-			src, err := ioutil.ReadAll(os.Stdin)
-			if err != nil {
-				qx.ErrExit(err)
-			}
-			str := strings.TrimSpace(string(src))
-			qx.HdPrivateKeyToHdPublicKey(hdVer.Version(),str)
+				qx.HdPrivateKeyToHdPublicKey(hdVer.Version,os.Args[len(os.Args)-1])
+			}
+		}else {  //try from STDIN
+			src, err := ioutil.ReadAll(os.Stdin)
+			if err != nil {
+				errExit(err)
+			}
+			str := strings.TrimSpace(string(src))
+			qx.HdPrivateKeyToHdPublicKey(hdVer.Version,str)
 		}
 	}
 
@@ -799,15 +792,15 @@
 			if len(os.Args) == 2 || os.Args[2] == "help" || os.Args[2] == "--help" {
 				hdToEcCmd.Usage()
 			}else{
-				qx.HdKeyToEcKey(hdVer.Version(),os.Args[len(os.Args)-1])
-			}
-		}else {  //try from STDIN
-			src, err := ioutil.ReadAll(os.Stdin)
-			if err != nil {
-				qx.ErrExit(err)
-			}
-			str := strings.TrimSpace(string(src))
-			qx.HdKeyToEcKey(hdVer.Version(),str)
+				qx.HdKeyToEcKey(hdVer.Version,os.Args[len(os.Args)-1])
+			}
+		}else {  //try from STDIN
+			src, err := ioutil.ReadAll(os.Stdin)
+			if err != nil {
+				errExit(err)
+			}
+			str := strings.TrimSpace(string(src))
+			qx.HdKeyToEcKey(hdVer.Version,str)
 		}
 	}
 
@@ -822,7 +815,7 @@
 		}else {  //try from STDIN
 			src, err := ioutil.ReadAll(os.Stdin)
 			if err != nil {
-				qx.ErrExit(err)
+				errExit(err)
 			}
 			str := strings.TrimSpace(string(src))
 			qx.HdDecode(str)
@@ -835,15 +828,15 @@
 			if len(os.Args) == 2 || os.Args[2] == "help" || os.Args[2] == "--help" {
 				hdDeriveCmd.Usage()
 			}else{
-				qx.HdDerive(hdHarden,uint32(hdIndex),derivePath.Path,hdVer.Version(),os.Args[len(os.Args)-1])
-			}
-		}else {  //try from STDIN
-			src, err := ioutil.ReadAll(os.Stdin)
-			if err != nil {
-				qx.ErrExit(err)
-			}
-			str := strings.TrimSpace(string(src))
-			qx.HdDerive(hdHarden,uint32(hdIndex),derivePath.Path,hdVer.Version(),str)
+				qx.HdDerive(hdHarden,uint32(hdIndex),derivePath.Path,hdVer.Version,os.Args[len(os.Args)-1])
+			}
+		}else {  //try from STDIN
+			src, err := ioutil.ReadAll(os.Stdin)
+			if err != nil {
+				errExit(err)
+			}
+			str := strings.TrimSpace(string(src))
+			qx.HdDerive(hdHarden,uint32(hdIndex),derivePath.Path,hdVer.Version,str)
 		}
 	}
 
@@ -858,7 +851,7 @@
 		}else {  //try from STDIN
 			src, err := ioutil.ReadAll(os.Stdin)
 			if err != nil {
-				qx.ErrExit(err)
+				errExit(err)
 			}
 			str := strings.TrimSpace(string(src))
 			qx.MnemonicNew(str)
@@ -876,7 +869,7 @@
 		}else {  //try from STDIN
 			src, err := ioutil.ReadAll(os.Stdin)
 			if err != nil {
-				qx.ErrExit(err)
+				errExit(err)
 			}
 			str := strings.TrimSpace(string(src))
 			qx.MnemonicToEntropy(str)
@@ -894,7 +887,7 @@
 		}else {  //try from STDIN
 			src, err := ioutil.ReadAll(os.Stdin)
 			if err != nil {
-				qx.ErrExit(err)
+				errExit(err)
 			}
 			str := strings.TrimSpace(string(src))
 			qx.MnemonicToSeed(mnemoicSeedPassphrase,str)
@@ -912,7 +905,7 @@
 		}else {  //try from STDIN
 			src, err := ioutil.ReadAll(os.Stdin)
 			if err != nil {
-				qx.ErrExit(err)
+				errExit(err)
 			}
 			str := strings.TrimSpace(string(src))
 			qx.EcNew(curve, str)
@@ -930,7 +923,7 @@
 		}else {  //try from STDIN
 			src, err := ioutil.ReadAll(os.Stdin)
 			if err != nil {
-				qx.ErrExit(err)
+				errExit(err)
 			}
 			str := strings.TrimSpace(string(src))
 			qx.EcPrivateKeyToEcPublicKey(uncompressedPKFormat,str)
@@ -948,7 +941,7 @@
 		}else {  //try from STDIN
 			src, err := ioutil.ReadAll(os.Stdin)
 			if err != nil {
-				qx.ErrExit(err)
+				errExit(err)
 			}
 			str := strings.TrimSpace(string(src))
 			qx.EcPrivateKeyToWif(uncompressedPKFormat,str)
@@ -966,7 +959,7 @@
 		}else {  //try from STDIN
 			src, err := ioutil.ReadAll(os.Stdin)
 			if err != nil {
-				qx.ErrExit(err)
+				errExit(err)
 			}
 			str := strings.TrimSpace(string(src))
 			qx.WifToEcPrivateKey(str)
@@ -984,7 +977,7 @@
 		}else {  //try from STDIN
 			src, err := ioutil.ReadAll(os.Stdin)
 			if err != nil {
-				qx.ErrExit(err)
+				errExit(err)
 			}
 			str := strings.TrimSpace(string(src))
 			qx.WifToEcPubkey(uncompressedPKFormat,str)
@@ -997,15 +990,15 @@
 			if len(os.Args) == 2 || os.Args[2] == "help" || os.Args[2] == "--help" {
 				ecToAddrCmd.Usage()
 			}else{
-				qx.EcPubKeyToAddress(base58checkVersion.Ver,os.Args[len(os.Args)-1])
-			}
-		}else {  //try from STDIN
-			src, err := ioutil.ReadAll(os.Stdin)
-			if err != nil {
-				qx.ErrExit(err)
-			}
-			str := strings.TrimSpace(string(src))
-			qx.EcPubKeyToAddress(base58checkVersion.Ver,str)
+				qx.EcPubKeyToAddress2(base58checkVersion.Ver,os.Args[len(os.Args)-1])
+			}
+		}else {  //try from STDIN
+			src, err := ioutil.ReadAll(os.Stdin)
+			if err != nil {
+				errExit(err)
+			}
+			str := strings.TrimSpace(string(src))
+			qx.EcPubKeyToAddress2(base58checkVersion.Ver,str)
 		}
 	}
 
@@ -1020,7 +1013,7 @@
 		}else {  //try from STDIN
 			src, err := ioutil.ReadAll(os.Stdin)
 			if err != nil {
-				qx.ErrExit(err)
+				errExit(err)
 			}
 			str := strings.TrimSpace(string(src))
 			qx.TxDecode(network, str)
@@ -1049,7 +1042,7 @@
 		}else {  //try from STDIN
 			src, err := ioutil.ReadAll(os.Stdin)
 			if err != nil {
-				qx.ErrExit(err)
+				errExit(err)
 			}
 			str := strings.TrimSpace(string(src))
 			qx.TxSign(privateKey, str,network)
