// Copyright (c) 2017-2018 The nox developers
// Copyright (c) 2013-2016 The btcsuite developers
// Copyright (c) 2015-2018 The Decred developers
// Use of this source code is governed by an ISC
// license that can be found in the LICENSE file.
package peerserver

import (
	"errors"
	"fmt"
	"github.com/noxproject/nox/common/hash"
	"github.com/noxproject/nox/config"
	"github.com/noxproject/nox/core/blockchain"
	"github.com/noxproject/nox/core/message"
	"github.com/noxproject/nox/core/protocol"
	"github.com/noxproject/nox/core/types"
	"github.com/noxproject/nox/log"
	"github.com/noxproject/nox/p2p/addmgr"
	"github.com/noxproject/nox/p2p/connmgr"
	"github.com/noxproject/nox/p2p/peer"
	"github.com/noxproject/nox/params"
	"github.com/noxproject/nox/services/blkmgr"
	"github.com/noxproject/nox/services/mempool"
	"github.com/noxproject/nox/version"
	"net"
	"strconv"
	"sync"
	"sync/atomic"
	"time"
)

const (
	// the default services supported by the node
	defaultServices = protocol.Full| protocol.CF

	// the default services that are required to be supported
	defaultRequiredServices = protocol.Full

	// defaultTargetOutbound is the default number of outbound peers to
	// target.
	defaultTargetOutbound = 8

	// connectionRetryInterval is the base amount of time to wait in between
	// retries when connecting to persistent peers.  It is adjusted by the
	// number of retries such that there is a retry backoff.
	connectionRetryInterval = time.Second * 5

	// maxProtocolVersion is the max protocol version the server supports.
	maxProtocolVersion = peer.MaxProtocolVersion
)

var (
	// userAgentName is the user agent name and is used to help identify
	// ourselves to other peers.
	userAgentName = "nox"

	// userAgentVersion is the user agent version and is used to help
	// identify ourselves to other peers.
	userAgentVersion = fmt.Sprintf("%d.%d.%d", version.Major, version.Minor,
		version.Patch)
)


// Use start to begin accepting connections from peers.
// peer server handling communications to and from nox peers.
type PeerServer struct {
	// These fields are variables must only be used atomically.
	bytesReceived uint64 // Total bytes received from all peers since start.
	bytesSent     uint64 // Total bytes sent by all peers since start.

	started       int32  // p2p server start flag
	shutdown      int32  // p2p server stop flag

    // address manager caching the peers
	addrManager *addmgr.AddrManager

	// conn manager handles network connections.
	connManager *connmgr.ConnManager
	nat         NAT

	newPeers  chan *serverPeer
	donePeers chan *serverPeer
	banPeers  chan *serverPeer

	// peer handler chan
	relayInv          chan relayMsg
	broadcast         chan broadcastMsg
	peerHeightsUpdate chan updatePeerHeightsMsg
	query             chan interface{}
	quit              chan struct{}

	wg sync.WaitGroup

	chainParams *params.Params
	cfg         *config.Config

	TimeSource   blockchain.MedianTimeSource
	BlockManager *blkmgr.BlockManager
	TxMemPool    *mempool.TxPool

	services             protocol.ServiceFlag
}

// OutboundGroupCount returns the number of peers connected to the given
// outbound group key.
func (s *PeerServer) OutboundGroupCount(key string) int {
	replyChan := make(chan int)
	s.query <- getOutboundGroup{key: key, reply: replyChan}
	return <-replyChan
}

// inboundPeerConnected is invoked by the connection manager when a new inbound
// connection is established.  It initializes a new inbound server peer
// instance, associates it with the connection, and starts a goroutine to wait
// for disconnection.
func (s *PeerServer) inboundPeerConnected(conn net.Conn) {
	sp := newServerPeer(s,false)
	sp.isWhitelisted = isWhitelisted(s.cfg, conn.RemoteAddr())
	sp.Peer = peer.NewInboundPeer(newPeerConfig(sp))
	sp.syncPeer.Peer = sp.Peer
	sp.AssociateConnection(conn)
	go s.peerDoneHandler(sp)
	go sp.syncPeerHandler()
}

// outboundPeerConnected is invoked by the connection manager when a new
// outbound connection is established.  It initializes a new outbound server
// peer instance, associates it with the relevant state such as the connection
// request instance and the connection itself, and finally notifies the address
// manager of the attempt.
func (s *PeerServer) outboundPeerConnected(c *connmgr.ConnReq, conn net.Conn) {
	sp := newServerPeer(s, c.Permanent)
	p, err := peer.NewOutboundPeer(newPeerConfig(sp), c.Addr.String())
	if err != nil {
		log.Debug("Cannot create outbound peer %s: %v", c.Addr, err)
		s.connManager.Disconnect(c.ID())
	}
	sp.Peer = p
	sp.syncPeer.Peer = sp.Peer
	sp.connReq = c
	sp.isWhitelisted = isWhitelisted(s.cfg, conn.RemoteAddr())
	sp.AssociateConnection(conn)
	go s.peerDoneHandler(sp)
	go sp.syncPeerHandler()
	s.addrManager.Attempt(sp.NA())
}


// newPeerConfig returns the configuration for the given serverPeer.
func newPeerConfig(sp *serverPeer) *peer.Config {

	return &peer.Config{
		Listeners: peer.MessageListeners{
			OnVersion:        sp.OnVersion,
			OnGetAddr:        sp.OnGetAddr,
			OnAddr:           sp.OnAddr,
			OnRead:           sp.OnRead,
			OnWrite:          sp.OnWrite,
			OnGetBlocks:      sp.OnGetBlocks,
			OnBlock:          sp.OnBlock,
			OnGetData:        sp.OnGetData,
			OnInv:            sp.OnInv,
			OnGetMiningState: sp.OnGetMiningState,
			OnMiningState:    sp.OnMiningState,
			OnTx:             sp.OnTx,
			//OnMemPool:        sp.OnMemPool,
			//OnHeaders:        sp.OnHeaders,
			//OnGetHeaders:     sp.OnGetHeaders,
			//OnGetCFilter:     sp.OnGetCFilter,
			//OnGetCFHeaders:   sp.OnGetCFHeaders,
			//OnGetCFTypes:     sp.OnGetCFTypes,
		},
		NewestBlock:       sp.newestBlock,
		HostToNetAddress:  sp.server.addrManager.HostToNetAddress,
		UserAgentName:     userAgentName,
		UserAgentVersion:  userAgentVersion,
		ChainParams:       sp.server.chainParams,
		Services:          sp.server.services,
		DisableRelayTx:    sp.server.cfg.BlocksOnly,
		ProtocolVersion:   maxProtocolVersion,
	}
}

// isWhitelisted returns whether the IP address is included in the whitelisted
// networks and IPs.
func isWhitelisted(cfg *config.Config, addr net.Addr) bool {
	if len(cfg.GetWhitelists()) == 0 {
		return false
	}

	host, _, err := net.SplitHostPort(addr.String())
	if err != nil {
		log.Warn("Unable to SplitHostPort on '%s': %v", addr, err)
		return false
	}
	ip := net.ParseIP(host)
	if ip == nil {
		log.Warn("Unable to parse IP '%s'", addr)
		return false
	}

	for _, ipnet := range cfg.GetWhitelists() {
		if ipnet.Contains(ip) {
			return true
		}
	}
	return false
}

// addrStringToNetAddr takes an address in the form of 'host:port' and returns
// a net.Addr which maps to the original address with any host names resolved
// to IP addresses.
func addrStringToNetAddr(addr string) (net.Addr, error) {
	host, strPort, err := net.SplitHostPort(addr)
	if err != nil {
		return nil, err
	}

	// Attempt to look up an IP address associated with the parsed host.
	ips, err := net.LookupIP(host)
	if err != nil {
		return nil, err
	}
	if len(ips) == 0 {
		return nil, fmt.Errorf("no addresses found for %s", host)
	}

	port, err := strconv.Atoi(strPort)
	if err != nil {
		return nil, err
	}

	return &net.TCPAddr{
		IP:   ips[0],
		Port: port,
	}, nil
}

func (p *PeerServer) Start() error {

	// Already started?
	if atomic.AddInt32(&p.started, 1) != 1 {
		return errors.New("p2p server already started")
	}

	log.Debug("Starting P2P server")

	// Start the peer handler which in turn starts the address and block
	// managers.
	p.wg.Add(1)
	go p.peerHandler()

	if p.nat != nil {
		p.wg.Add(1)
		go p.upnpUpdateThread()
	}
	return nil
}
func (p *PeerServer) Stop() error {
	// Make sure this only happens once.
	if atomic.AddInt32(&p.shutdown, 1) != 1 {
		log.Info("P2P Server is already in the process of shutting down")
		return nil
	}
	log.Warn("Stopping P2P Server")

	// Signal the remaining goroutines to quit.
	close(p.quit)
	log.Warn("wait for P2P stop ...")
	p.wg.Wait()
	log.Warn("P2P Server stopped")
	return nil
}

// newestBlock returns the current best block hash and height using the format
// required by the configuration for the peer package.
func (sp *serverPeer) newestBlock() (*hash.Hash, uint64, error) {
	best := sp.server.BlockManager.GetChain().BestSnapshot()
	return &best.Hash, best.Height, nil
}

// AddPeer adds a new peer that has already been connected to the server.
func (s *PeerServer) AddPeer(sp *serverPeer) {
	s.newPeers <- sp
}

// AddBytesReceived adds the passed number of bytes to the total bytes received
// counter for the server.  It is safe for concurrent access.
func (s *PeerServer) AddBytesReceived(bytesReceived uint64) {
	atomic.AddUint64(&s.bytesReceived, bytesReceived)
}

// AddBytesSent adds the passed number of bytes to the total bytes sent counter
// for the server.  It is safe for concurrent access.
func (s *PeerServer) AddBytesSent(bytesSent uint64) {
	atomic.AddUint64(&s.bytesSent, bytesSent)
}


// peerDoneHandler handles peer disconnects by notifiying the server that it's
// done.
func (s *PeerServer) peerDoneHandler(sp *serverPeer) {
	log.Trace("start peerDoneHandler")
	sp.WaitForDisconnect()
	s.donePeers <- sp

	// Only tell block manager we are gone if we ever told it we existed.
	if sp.VersionKnown() {
		log.Trace("peerDoneHandler send blkmgr donePeerMsg ")
		s.BlockManager.DonePeer(sp.syncPeer)
	}
	close(sp.quit)
	log.Trace("stop peerDoneHandler")
}
// peerHandler is used to handle peer operations such as adding and removing
// peers to and from the server, banning peers, and broadcasting messages to
// peers.  It must be run in a goroutine.
func (s *PeerServer) peerHandler() {

	s.addrManager.Start()

	log.Trace("Starting peer handler")

	state := &peerState{
		inboundPeers:    make(map[int32]*serverPeer),
		persistentPeers: make(map[int32]*serverPeer),
		outboundPeers:   make(map[int32]*serverPeer),
		banned:          make(map[string]time.Time),
		outboundGroups:  make(map[string]int),
	}

	if !s.cfg.DisableDNSSeed {
		// Add peers discovered through DNS to the address manager.
		connmgr.SeedFromDNS(s.chainParams, defaultRequiredServices, net.LookupIP, func(addrs []*types.NetAddress) {
			// Bitcoind uses a lookup of the dns seeder here. This
			// is rather strange since the values looked up by the
			// DNS seed lookups will vary quite a lot.
			// to replicate this behaviour we put all addresses as
			// having come from the first one.
			s.addrManager.AddAddresses(addrs, addrs[0])
		})
	}
	go s.connManager.Start()

out:
	for {
		select {
		// New peers connected to the server.
		case p := <-s.newPeers:
			s.handleAddPeerMsg(state, p)

		// Disconnected peers.
		case p := <-s.donePeers:
			log.Trace("read peer from donePeers and do handleDonePeerMsg")
			s.handleDonePeerMsg(state, p)

		// Block accepted in mainchain or orphan, update peer height.
		case umsg := <-s.peerHeightsUpdate:
			s.handleUpdatePeerHeights(state, umsg)

		// Peer to ban.
		case p := <-s.banPeers:
			s.handleBanPeerMsg(state, p)

		// New inventory to potentially be relayed to other peers.
		case invMsg := <-s.relayInv:
			s.handleRelayInvMsg(state, invMsg)

		// Message to broadcast to all connected peers except those
		// which are excluded by the message.
		case bmsg := <-s.broadcast:
			s.handleBroadcastMsg(state, &bmsg)

		case qmsg := <-s.query:
			s.handleQuery(state, qmsg)

		case <-s.quit:
			// Disconnect all peers on server shutdown.
			state.forAllPeers(func(sp *serverPeer) {
				log.Trace("Shutdown peer", "peer",sp)
				sp.Disconnect()
			})
			break out
		}
	}

	s.connManager.Stop()
	s.addrManager.Stop()

	// Drain channels before exiting so nothing is left waiting around
	// to send.
cleanup:
	for {
		select {
		case <-s.newPeers:
		case <-s.donePeers:
		case <-s.peerHeightsUpdate:
		case <-s.relayInv:
		case <-s.broadcast:
		case <-s.query:
		default:
			break cleanup
		}
	}
	s.wg.Done()
	log.Trace("Peer handler done")
}


// RelayInventory relays the passed inventory vector to all connected peers
// that are not already known to have it.
func (s *PeerServer) RelayInventory(invVect *message.InvVect, data interface{}) {
	s.relayInv <- relayMsg{invVect: invVect, data: data}
}

<<<<<<< HEAD
// handleGetBlocksMsg use to get some blocks from neighbor peers
func (s *PeerServer) handleGetBlocksMsg(state *peerState, msg *GetBlocksMsg) {

}
=======
// UpdatePeerHeights updates the heights of all peers who have have announced
// the latest connected main chain block, or a recognized orphan. These height
// updates allow us to dynamically refresh peer heights, ensuring sync peer
// selection has access to the latest block heights for each peer.
func (s *PeerServer) UpdatePeerHeights(latestBlkHash *hash.Hash, latestHeight uint64, updateSource *serverPeer) {
	s.peerHeightsUpdate <- updatePeerHeightsMsg{
		newHash:    latestBlkHash,
		newHeight:  latestHeight,
		originPeer: updateSource,
	}
}
>>>>>>> 6f32e5fa
<|MERGE_RESOLUTION|>--- conflicted
+++ resolved
@@ -413,12 +413,6 @@
 	s.relayInv <- relayMsg{invVect: invVect, data: data}
 }
 
-<<<<<<< HEAD
-// handleGetBlocksMsg use to get some blocks from neighbor peers
-func (s *PeerServer) handleGetBlocksMsg(state *peerState, msg *GetBlocksMsg) {
-
-}
-=======
 // UpdatePeerHeights updates the heights of all peers who have have announced
 // the latest connected main chain block, or a recognized orphan. These height
 // updates allow us to dynamically refresh peer heights, ensuring sync peer
@@ -430,4 +424,7 @@
 		originPeer: updateSource,
 	}
 }
->>>>>>> 6f32e5fa
+// handleGetBlocksMsg use to get some blocks from neighbor peers
+func (s *PeerServer) handleGetBlocksMsg(state *peerState, msg *GetBlocksMsg) {
+
+}