package config

import (
	"github.com/Qitmeer/qitmeer/core/types"
	"net"
	"time"
)

type Config struct {
	HomeDir            string   `short:"A" long:"appdata" description:"Path to application home directory"`
	ShowVersion        bool     `short:"V" long:"version" description:"Display version information and exit"`
	ConfigFile         string   `short:"C" long:"configfile" description:"Path to configuration file"`
	DataDir            string   `short:"b" long:"datadir" description:"Directory to store data"`
	LogDir             string   `long:"logdir" description:"Directory to log output."`
	NoFileLogging      bool     `long:"nofilelogging" description:"Disable file logging."`
	Listeners          []string `long:"listen" description:"Add an interface/port to listen for connections (default all interfaces port: 8130, testnet: 18130)"`
	DefaultPort        string   `long:"port" description:"Default p2p port."`
	RPCListeners       []string `long:"rpclisten" description:"Add an interface/port to listen for RPC connections (default port: 8131 , testnet: 18131)"`
	MaxPeers           int      `long:"maxpeers" description:"Max number of inbound and outbound peers"`
	DisableListen      bool     `long:"nolisten" description:"Disable listening for incoming connections"`
	RPCUser            string   `short:"u" long:"rpcuser" description:"Username for RPC connections"`
	RPCPass            string   `short:"P" long:"rpcpass" default-mask:"-" description:"Password for RPC connections"`
	RPCCert            string   `long:"rpccert" description:"File containing the certificate file"`
	RPCKey             string   `long:"rpckey" description:"File containing the certificate key"`
	RPCMaxClients      int      `long:"rpcmaxclients" description:"Max number of RPC clients for standard connections"`
	DisableRPC         bool     `long:"norpc" description:"Disable built-in RPC server -- NOTE: The RPC server is disabled by default if no rpcuser/rpcpass or rpclimituser/rpclimitpass is specified"`
	DisableTLS         bool     `long:"notls" description:"Disable TLS for the RPC server -- NOTE: This is only allowed if the RPC server is bound to localhost"`
	Modules            []string `long:"modules" description:"Modules is a list of API modules(See GetNodeInfo) to expose via the HTTP RPC interface. If the module list is empty, all RPC API endpoints designated public will be exposed."`
	DisableDNSSeed     bool     `long:"nodnsseed" description:"Disable DNS seeding for peers"`
	CustomDNSSeed      []string `short:"E" long:"customdns" description:"Seed customized by users."`
	DisableCheckpoints bool     `long:"nocheckpoints" description:"Disable built-in checkpoints.  Don't do this unless you know what you're doing."`
	DropTxIndex        bool     `long:"droptxindex" description:"Deletes the hash-based transaction index from the database on start up and then exits."`
	AddrIndex          bool     `long:"addrindex" description:"Maintain a full address-based transaction index which makes the getrawtransactions RPC available"`
	DropAddrIndex      bool     `long:"dropaddrindex" description:"Deletes the address-based transaction index from the database on start up and then exits."`
	LightNode          bool     `long:"light" description:"start as a qitmeer light node"`
	SigCacheMaxSize    uint     `long:"sigcachemaxsize" description:"The maximum number of entries in the signature verification cache"`
	DumpBlockchain     string   `long:"dumpblockchain" description:"Write blockchain as a flat file of blocks for use with addblock, to the specified filename"`
	TestNet            bool     `long:"testnet" description:"Use the test network"`
	MixNet             bool     `long:"mixnet" description:"Use the test mix pow network"`
	PrivNet            bool     `long:"privnet" description:"Use the private network"`
	DbType             string   `long:"dbtype" description:"Database backend to use for the Block Chain"`
	Profile            string   `long:"profile" description:"Enable HTTP profiling on given [addr:]port -- NOTE port must be between 1024 and 65536"`
	DebugLevel         string   `short:"d" long:"debuglevel" description:"Logging level {trace, debug, info, warn, error, critical} "`
	DebugPrintOrigins  bool     `long:"printorigin" description:"Print log debug location (file:line) "`
	// MemPool Config
	NoRelayPriority  bool    `long:"norelaypriority" description:"Do not require free or low-fee transactions to have high priority for relaying"`
	FreeTxRelayLimit float64 `long:"limitfreerelay" description:"Limit relay of transactions with no transaction fee to the given amount in thousands of bytes per minute"`
	AcceptNonStd     bool    `long:"acceptnonstd" description:"Accept and relay non-standard transactions to the network regardless of the default settings for the active network."`
	MaxOrphanTxs     int     `long:"maxorphantx" description:"Max number of orphan transactions to keep in memory"`
	MinTxFee         int64   `long:"mintxfee" description:"The minimum transaction fee in AtomMEER/kB."`
	// Miner
	Generate          bool     `long:"generate" description:"Generate (mine) coins using the CPU"`
	MiningAddrs       []string `long:"miningaddr" description:"Add the specified payment address to the list of addresses to use for generated blocks -- At least one address is required if the generate option is set"`
	MiningTimeOffset  int      `long:"miningtimeoffset" description:"Offset the mining timestamp of a block by this many seconds (positive values are in the past)"`
	BlockMinSize      uint32   `long:"blockminsize" description:"Mininum block size in bytes to be used when creating a block"`
	BlockMaxSize      uint32   `long:"blockmaxsize" description:"Maximum block size in bytes to be used when creating a block"`
	BlockPrioritySize uint32   `long:"blockprioritysize" description:"Size in bytes for high-priority/low-fee transactions when creating a block"`
	miningAddrs       []types.Address
	//WebSocket support
	RPCMaxWebsockets int `long:"rpcmaxwebsockets" description:"Max number of RPC websocket connections"`
	//P2P
	BlocksOnly      bool     `long:"blocksonly" description:"Do not accept transactions from remote peers."`
	MiningStateSync bool     `long:"miningstatesync" description:"Synchronizing the mining state with other nodes"`
	AddPeers        []string `short:"a" long:"addpeer" description:"Add a peer to connect with at startup"`
	ConnectPeers    []string `long:"connect" description:"Connect only to the specified peers at startup"`
	ExternalIPs     []string `long:"externalip" description:"list of local addresses we claim to listen on to peers"`
	Upnp            bool     `long:"upnp" description:"Use UPnP to map our listening port outside of NAT"`
	Whitelists      []string `long:"whitelist" description:"Add an IP network or IP that will not be banned. (eg. 192.168.1.0/24 or ::1)"`
	whitelists      []*net.IPNet
	MaxInbound      int `long:"maxinbound" description:"The max total of inbound peer for host"`
	//P2P - server ban
	Banning         bool          `long:"banning" description:"Enable banning of misbehaving peers"`
	BanDuration     time.Duration `long:"banduration" description:"How long to ban misbehaving peers.  Valid time units are {s, m, h}.  Minimum 1 second"`
	BanThreshold    uint32        `long:"banthreshold" description:"Maximum allowed ban score before disconnecting and banning misbehaving peers."`
	GetAddrPercent  int           `short:"T" long:"getaddrpercent" description:"It is the percentage of total addresses known that we will share with a call to AddressCache."`
	TrickleInterval time.Duration `long:"trickleinterval" description:"Minimum time between attempts to send new inventory to a connected peer"`

	DAGType     string `short:"G" long:"dagtype" description:"DAG type {phantom,conflux,spectre} "`
	Cleanup     bool   `short:"L" long:"cleanup" description:"Cleanup the block database "`
	BuildLedger bool   `long:"buildledger" description:"Generate the genesis ledger for the next qitmeer version."`

	Zmqpubhashblock string `long:"zmqpubhashblock" description:"Enable publish hash block  in <address>"`
	Zmqpubrawblock  string `long:"zmqpubrawblock" description:"Enable publish raw block in <address>"`

	Zmqpubhashtx string `long:"zmqpubhashtx" description:"Enable publish hash transaction in <address>"`
	Zmqpubrawtx  string `long:"zmqpubrawtx" description:"Enable publish raw transaction in <address>"`

<<<<<<< HEAD
	//net2.0
	BootstrapNodes []string `long:"bootstrapnode" description:"The address of bootstrap node."`
	NoDiscovery    bool     `long:"nodiscovery" description:"Enable only local network p2p and do not connect to cloud bootstrap nodes."`
	MetaDataDir    string   `long:"metadatadir" description:"meta data dir for p2p"`
	P2PUDPPort     int      `long:"p2pudpport" description:"The udp port used by P2P."`
	P2PTCPPort     int      `long:"p2ptcpport" description:"The tcp port used by P2P."`
=======
	// Cache Invalid tx
	CacheInvalidTx bool `long:"cacheinvalidtx" description:"Cache invalid transactions."`

	NTP bool `long:"ntp" description:"Auto sync time."`
>>>>>>> c3c27e3c
}

func (c *Config) GetMinningAddrs() []types.Address {
	return c.miningAddrs
}

func (c *Config) SetMiningAddrs(addr types.Address) {
	c.miningAddrs = append(c.miningAddrs, addr)
}
func (c *Config) GetWhitelists() []*net.IPNet {
	return c.whitelists
}

func (c *Config) AddToWhitelists(ip *net.IPNet) {
	c.whitelists = append(c.whitelists, ip)
}<|MERGE_RESOLUTION|>--- conflicted
+++ resolved
@@ -85,19 +85,17 @@
 	Zmqpubhashtx string `long:"zmqpubhashtx" description:"Enable publish hash transaction in <address>"`
 	Zmqpubrawtx  string `long:"zmqpubrawtx" description:"Enable publish raw transaction in <address>"`
 
-<<<<<<< HEAD
+	// Cache Invalid tx
+	CacheInvalidTx bool `long:"cacheinvalidtx" description:"Cache invalid transactions."`
+
+	NTP bool `long:"ntp" description:"Auto sync time."`
+
 	//net2.0
 	BootstrapNodes []string `long:"bootstrapnode" description:"The address of bootstrap node."`
 	NoDiscovery    bool     `long:"nodiscovery" description:"Enable only local network p2p and do not connect to cloud bootstrap nodes."`
 	MetaDataDir    string   `long:"metadatadir" description:"meta data dir for p2p"`
 	P2PUDPPort     int      `long:"p2pudpport" description:"The udp port used by P2P."`
 	P2PTCPPort     int      `long:"p2ptcpport" description:"The tcp port used by P2P."`
-=======
-	// Cache Invalid tx
-	CacheInvalidTx bool `long:"cacheinvalidtx" description:"Cache invalid transactions."`
-
-	NTP bool `long:"ntp" description:"Auto sync time."`
->>>>>>> c3c27e3c
 }
 
 func (c *Config) GetMinningAddrs() []types.Address {
