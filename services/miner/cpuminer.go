// Copyright (c) 2017-2018 The nox developers
// Copyright (c) 2014-2016 The btcsuite developers
// Copyright (c) 2015-2018 The Decred developers
// Use of this source code is governed by an ISC
// license that can be found in the LICENSE file.

package miner

import (
	"errors"
	"fmt"
	"github.com/noxproject/nox/common/hash"
	"github.com/noxproject/nox/config"
	"github.com/noxproject/nox/core/blockchain"
	"github.com/noxproject/nox/core/merkle"
	"github.com/noxproject/nox/core/types"
	"github.com/noxproject/nox/engine/txscript"
	"github.com/noxproject/nox/params"
	"github.com/noxproject/nox/services/blkmgr"
	"github.com/noxproject/nox/services/mining"
	"math/rand"
	"sync"
	"time"
)

const (
	// maxNonce is the maximum value a nonce can be in a block header.
	maxNonce = ^uint64(0) // 2^64 - 1

	// TODO, decided if th extra nonce for coinbase-tx need
	// maxExtraNonce is the maximum value an extra nonce used in a coinbase
	// transaction can be.
	maxExtraNonce = ^uint64(0) // 2^64 - 1

	// hpsUpdateSecs is the number of seconds to wait in between each
	// update to the hashes per second monitor.
	hpsUpdateSecs = 10

	// hashUpdateSec is the number of seconds each worker waits in between
	// notifying the speed monitor with how many hashes have been completed
	// while they are actively searching for a solution.  This is done to
	// reduce the amount of syncs between the workers that must be done to
	// keep track of the hashes per second.
	hashUpdateSecs = 15

	// maxSimnetToMine is the maximum number of blocks to mine on HEAD~1
	// for simnet so that you don't run out of memory if tickets for
	// some reason run out during simulations.
	maxSimnetToMine uint8 = 4
)

// CPUMiner provides facilities for solving blocks (mining) using the CPU in
// a concurrency-safe manner.  It consists of two main goroutines -- a speed
// monitor and a controller for worker goroutines which generate and solve
// blocks.  The number of goroutines can be set via the SetMaxGoRoutines
// function, but the default is based on the number of processor cores in the
// system which is typically sufficient.
type CPUMiner struct {
	sync.Mutex
	params            *params.Params
	config            *config.Config
	policy            *mining.Policy
	sigCache          *txscript.SigCache
	txSource          mining.TxSource
	timeSource        blockchain.MedianTimeSource
	blockManager      *blkmgr.BlockManager
	numWorkers        uint32
	started           bool
	discreteMining    bool
	submitBlockLock   sync.Mutex
	wg                sync.WaitGroup
	workerWg          sync.WaitGroup
	updateNumWorkers  chan struct{}
	queryHashesPerSec chan float64
	updateHashes      chan uint64
	speedMonitorQuit  chan struct{}
	quit              chan struct{}

	// This is a map that keeps track of how many blocks have
	// been mined on each parent by the CPUMiner. It is only
	// for use in simulation networks, to diminish memory
	// exhaustion. It should not race because it's only
	// accessed in a single threaded loop below.
	minedOnParents map[hash.Hash]uint8
}

// newCPUMiner returns a new instance of a CPU miner for the provided server.
// Use Start to begin the mining process.  See the documentation for CPUMiner
// type for more details.
func NewCPUMiner(cfg *config.Config, par *params.Params, policy *mining.Policy,
	cache *txscript.SigCache,
	source mining.TxSource, tsource blockchain.MedianTimeSource, blkMgr *blkmgr.BlockManager, numWorkers uint32) *CPUMiner {
	return &CPUMiner{
		config:            cfg,
		params:            par,
		policy:            policy,
		sigCache:          cache,
		txSource:          source,
		timeSource:        tsource,
		blockManager:      blkMgr,
		numWorkers:        numWorkers,
		updateNumWorkers:  make(chan struct{}),
		queryHashesPerSec: make(chan float64),
		updateHashes:      make(chan uint64),
		minedOnParents:    make(map[hash.Hash]uint8),
	}
}

// GenerateNBlocks generates the requested number of blocks. It is self
// contained in that it creates block templates and attempts to solve them while
// detecting when it is performing stale work and reacting accordingly by
// generating a new block template.  When a block is solved, it is submitted.
// The function returns a list of the hashes of generated blocks.
func (m *CPUMiner) GenerateNBlocks(n uint32) ([]*hash.Hash, error) {
	m.Lock()

	// Respond with an error if there's virtually 0 chance of CPU-mining a block.
	if !m.params.GenerateSupported {
		m.Unlock()
		return nil, errors.New("no support for `generate` on the current " +
			"network, " + m.params.Net.String() +
			", as it's unlikely to be possible to CPU-mine a block.")
	}

	// Respond with an error if server is already mining.
	if m.started || m.discreteMining {
		m.Unlock()
		m.started = true
		m.discreteMining = true
		return nil, errors.New("server is already CPU mining. Please call " +
			"`setgenerate 0` before calling discrete `generate` commands.")
	}

	m.speedMonitorQuit = make(chan struct{})
	m.wg.Add(1)
	go m.speedMonitor()

	m.Unlock()

	log.Trace("Generating blocks", "num", n)

	i := uint32(0)
	blockHashes := make([]*hash.Hash, n)

	// Start a ticker which is used to signal checks for stale work and
	// updates to the speed monitor.
	ticker := time.NewTicker(time.Second * hashUpdateSecs)
	defer ticker.Stop()

	for {
		// Read updateNumWorkers in case someone tries a `setgenerate` while
		// we're generating. We can ignore it as the `generate` RPC call only
		// uses 1 worker.
		select {
		case <-m.updateNumWorkers:
		default:
		}

		// Grab the lock used for block submission, since the current block will
		// be changing and this would otherwise end up building a new block
		// template on a block that is in the process of becoming stale.
		m.submitBlockLock.Lock()

		// Choose a payment address at random.
		rand.Seed(time.Now().UnixNano())
		payToAddr := m.config.GetMinningAddrs()[rand.Intn(len(m.config.GetMinningAddrs()))]

		// Create a new block template using the available transactions
		// in the memory pool as a source of transactions to potentially
		// include in the block.
		// TODO, refactor NewBlockTemplate input dependencies
<<<<<<< HEAD
		template, err := mining.NewBlockTemplate(m.policy,m.config,m.params,m.sigCache,m.txSource,m.timeSource,m.blockManager,payToAddr,nil)
=======
		template, err := mining.NewBlockTemplate(m.policy, m.config, m.params, m.sigCache, m.txSource, m.timeSource, m.blockManager, payToAddr)
>>>>>>> f7bec403
		m.submitBlockLock.Unlock()
		if err != nil {
			errStr := fmt.Sprintf("template: %v", err)
			log.Error("Failed to create new block ", "err", errStr)
			//TODO refactor the quit logic
			m.Lock()
			close(m.speedMonitorQuit)
			m.wg.Wait()
			m.started = false
			m.discreteMining = false
			m.Unlock()
			return nil, err //should miner if error
		}
		if template == nil { // should not go here
			log.Debug("Failed to create new block template", "err", "but error=nil")
			continue //might try again?
		}

		// Attempt to solve the block.  The function will exit early
		// with false when conditions that trigger a stale block, so
		// a new block template can be generated.  When the return is
		// true a solution was found, so submit the solved block.
		if m.solveBlock(template.Block, ticker, nil) {
			block := types.NewBlock(template.Block)
			block.SetHeight(template.Height)
			m.submitBlock(block)
			blockHashes[i] = block.Hash()
			i++
			if i == n {
				log.Trace(fmt.Sprintf("Generated %d blocks", i))
				m.Lock()
				close(m.speedMonitorQuit)
				m.wg.Wait()
				m.started = false
				m.discreteMining = false
				m.Unlock()
				return blockHashes, nil
			}
		}
	}
}

// speedMonitor handles tracking the number of hashes per second the mining
// process is performing.  It must be run as a goroutine.
func (m *CPUMiner) speedMonitor() {
	log.Trace("CPU miner speed monitor started")

	var hashesPerSec float64
	var totalHashes uint64
	ticker := time.NewTicker(time.Second * hpsUpdateSecs)
	defer ticker.Stop()

out:
	for {
		select {
		// Periodic updates from the workers with how many hashes they
		// have performed.
		case numHashes := <-m.updateHashes:
			totalHashes += numHashes

		// Time to update the hashes per second.
		case <-ticker.C:
			curHashesPerSec := float64(totalHashes) / hpsUpdateSecs
			if hashesPerSec == 0 {
				hashesPerSec = curHashesPerSec
			}
			hashesPerSec = (hashesPerSec + curHashesPerSec) / 2
			totalHashes = 0
			if hashesPerSec != 0 {
				log.Debug(fmt.Sprintf("Hash speed: %6.0f kilohashes/s",
					hashesPerSec/1000))
			}

		// Request for the number of hashes per second.
		case m.queryHashesPerSec <- hashesPerSec:
			// Nothing to do.

		case <-m.speedMonitorQuit:
			break out
		}
	}

	m.wg.Done()
	log.Trace("CPU miner speed monitor done")
}

// solveBlock attempts to find some combination of a nonce, extra nonce, and
// current timestamp which makes the passed block hash to a value less than the
// target difficulty.  The timestamp is updated periodically and the passed
// block is modified with all tweaks during this process.  This means that
// when the function returns true, the block is ready for submission.
//
// This function will return early with false when conditions that trigger a
// stale block such as a new block showing up or periodically when there are
// new transactions and enough time has elapsed without finding a solution.
func (m *CPUMiner) solveBlock(msgBlock *types.Block, ticker *time.Ticker, quit chan struct{}) bool {

	// TODO, decided if need extra nonce for coinbase-tx
	// Choose a random extra nonce offset for this block template and
	// worker.
	/*
		enOffset, err := s.RandomUint64()
		if err != nil {
			log.Error("Unexpected error while generating random "+
				"extra nonce offset: %v", err)
			enOffset = 0
		}
	*/

	// Create a couple of convenience variables.
	header := &msgBlock.Header
	targetDifficulty := blockchain.CompactToBig(header.Difficulty)

	// Initial state.
	lastGenerated := time.Now()
	lastTxUpdate := m.txSource.LastUpdated()
	hashesCompleted := uint64(0)

	// TODO, decided if need extra nonce for coinbase-tx
	// Note that the entire extra nonce range is iterated and the offset is
	// added relying on the fact that overflow will wrap around 0 as
	// provided by the Go spec.
	// for extraNonce := uint64(0); extraNonce < maxExtraNonce; extraNonce++ {

	// Update the extra nonce in the block template with the
	// new value by regenerating the coinbase script and
	// setting the merkle root to the new value.
	// TODO, decided if need extra nonce for coinbase-tx
	// updateExtraNonce(msgBlock, extraNonce+enOffset)

	// Update the extra nonce in the block template header with the
	// new value.
	// binary.LittleEndian.PutUint64(header.ExtraData[:], extraNonce+enOffset)

	// Search through the entire nonce range for a solution while
	// periodically checking for early quit and stale block
	// conditions along with updates to the speed monitor.
	for i := uint64(0); i <= maxNonce; i++ {
		select {
		case <-quit:
			return false

		case <-ticker.C:
			m.updateHashes <- hashesCompleted
			hashesCompleted = 0

			// The current block is stale if the memory pool
			// has been updated since the block template was
			// generated and it has been at least 3 seconds,
			// or if it's been one minute.
			if (lastTxUpdate != m.txSource.LastUpdated() &&
				time.Now().After(lastGenerated.Add(3*time.Second))) ||
				time.Now().After(lastGenerated.Add(60*time.Second)) {

				return false
			}

			err := mining.UpdateBlockTime(msgBlock, m.blockManager, m.blockManager.GetChain(), m.timeSource, m.params, m.config)
			if err != nil {
				log.Warn("CPU miner unable to update block template "+
					"time: %v", err)
				return false
			}

		default:
			// Non-blocking select to fall through
		}

		// Update the nonce and hash the block header.
		header.Nonce = i
		h := header.BlockHash()
		// Each hash is actually a double hash (tow hashes), so
		// increment the number of hashes by 2
		hashesCompleted += 2

		// The block is solved when the new block hash is less
		// than the target difficulty.  Yay!
		if blockchain.HashToBig(&h).Cmp(targetDifficulty) <= 0 {
			m.updateHashes <- hashesCompleted
			return true
		}
	}
	//}
	return false
}

// submitBlock submits the passed block to network after ensuring it passes all
// of the consensus validation rules.
func (m *CPUMiner) submitBlock(block *types.SerializedBlock) bool {
	m.submitBlockLock.Lock()
	defer m.submitBlockLock.Unlock()

	tipsList:=m.blockManager.GetChain().DAG().GetTips().OrderList()

	paMerkles :=merkle.BuildParentsMerkleTreeStore(tipsList)
	tipsPRoot :=*paMerkles[len(paMerkles)-1]

	if !block.Block().Header.ParentRoot.IsEqual(&tipsPRoot) {
		log.Debug("Block submitted via CPU miner with previous "+
			"block %s is stale", block.Block().Header.ParentRoot)
		return false
	}

	// Process this block using the same rules as blocks coming from other
	// nodes. This will in turn relay it to the network like normal.
	isOrphan, err := m.blockManager.ProcessBlock(block, blockchain.BFNone)
	if err != nil {
		// Anything other than a rule violation is an unexpected error,
		// so log that error as an internal error.
		rErr, ok := err.(blockchain.RuleError)
		if !ok {
			log.Error("Unexpected error while processing "+
				"block submitted via CPU miner: %v", err)
			return false
		}
		// Occasionally errors are given out for timing errors with
		// ReduceMinDifficulty and high block works that is above
		// the target. Feed these to debug.
		if m.params.ReduceMinDifficulty &&
			rErr.ErrorCode == blockchain.ErrHighHash {
			log.Debug("Block submitted via CPU miner rejected "+
				"because of ReduceMinDifficulty time sync failure: %v",
				err)
			return false
		}
		// Other rule errors should be reported.

		log.Error("Block submitted via CPU miner rejected: %v", err)
		return false

	}
	if isOrphan {
		log.Error("Block submitted via CPU miner is an orphan building "+
			"on parent %v", block.Block().Header.ParentRoot)
		return false
	}

	// The block was accepted.
	coinbaseTxOuts := block.Block().Transactions[0].TxOut
	coinbaseTxGenerated := uint64(0)
	for _, out := range coinbaseTxOuts {
		coinbaseTxGenerated += out.Amount
	}
	log.Info("Block submitted accepted", "hash", block.Hash(),
		"height", block.Height(), "amount", coinbaseTxGenerated)
	return true
}

// Start begins the CPU mining process as well as the speed monitor used to
// track hashing metrics.  Calling this function when the CPU miner has
// already been started will have no effect.
//
// This function is safe for concurrent access.
func (m *CPUMiner) Start() {
	m.Lock()
	defer m.Unlock()

	// Nothing to do if the miner is already running or if running in discrete
	// mode (using GenerateNBlocks).
	if m.started || m.discreteMining {
		return
	}

	m.quit = make(chan struct{})
	m.speedMonitorQuit = make(chan struct{})
	m.wg.Add(2)
	go m.speedMonitor()
	go m.miningWorkerController()

	m.started = true
	log.Info("CPU miner started")
}

// miningWorkerController launches the worker goroutines that are used to
// generate block templates and solve them.  It also provides the ability to
// dynamically adjust the number of running worker goroutines.
//
// It must be run as a goroutine.
func (m *CPUMiner) miningWorkerController() {
	// launchWorkers groups common code to launch a specified number of
	// workers for generating blocks.
	var runningWorkers []chan struct{}
	launchWorkers := func(numWorkers uint32) {
		for i := uint32(0); i < numWorkers; i++ {
			quit := make(chan struct{})
			runningWorkers = append(runningWorkers, quit)

			m.workerWg.Add(1)
			go m.generateBlocks(quit)
		}
	}

	// Launch the current number of workers by default.
	runningWorkers = make([]chan struct{}, 0, m.numWorkers)
	launchWorkers(m.numWorkers)

out:
	for {
		select {
		// Update the number of running workers.
		case <-m.updateNumWorkers:
			// No change.
			numRunning := uint32(len(runningWorkers))
			if m.numWorkers == numRunning {
				continue
			}

			// Add new workers.
			if m.numWorkers > numRunning {
				launchWorkers(m.numWorkers - numRunning)
				continue
			}

			// Signal the most recently created goroutines to exit.
			for i := numRunning - 1; i >= m.numWorkers; i-- {
				close(runningWorkers[i])
				runningWorkers[i] = nil
				runningWorkers = runningWorkers[:i]
			}

		case <-m.quit:
			for _, quit := range runningWorkers {
				close(quit)
			}
			break out
		}
	}

	// Wait until all workers shut down to stop the speed monitor since
	// they rely on being able to send updates to it.
	m.workerWg.Wait()
	close(m.speedMonitorQuit)
	m.wg.Done()
}

// Stop gracefully stops the mining process by signalling all workers, and the
// speed monitor to quit.  Calling this function when the CPU miner has not
// already been started will have no effect.
//
// This function is safe for concurrent access.
func (m *CPUMiner) Stop() {
	m.Lock()
	defer m.Unlock()

	// Nothing to do if the miner is not currently running or if running in
	// discrete mode (using GenerateNBlocks).
	if !m.started || m.discreteMining {
		return
	}

	close(m.quit)
	m.wg.Wait()
	m.started = false
	log.Info("CPU miner stopped")
}

// IsMining returns whether or not the CPU miner has been started and is
// therefore currenting mining.
//
// This function is safe for concurrent access.
func (m *CPUMiner) IsMining() bool {
	m.Lock()
	defer m.Unlock()

	return m.started
}

// HashesPerSecond returns the number of hashes per second the mining process
// is performing.  0 is returned if the miner is not currently running.
//
// This function is safe for concurrent access.
func (m *CPUMiner) HashesPerSecond() float64 {
	m.Lock()
	defer m.Unlock()

	// Nothing to do if the miner is not currently running.
	if !m.started {
		return 0
	}

	return <-m.queryHashesPerSec
}

// SetNumWorkers sets the number of workers to create which solve blocks.  Any
// negative values will cause a default number of workers to be used which is
// based on the number of processor cores in the system.  A value of 0 will
// cause all CPU mining to be stopped.
//
// This function is safe for concurrent access.
func (m *CPUMiner) SetNumWorkers(numWorkers int32) {
	if numWorkers == 0 {
		m.Stop()
	}

	// Don't lock until after the first check since Stop does its own
	// locking.
	m.Lock()
	defer m.Unlock()

	// Use default if provided value is negative.
	if numWorkers < 0 {
		m.numWorkers = uint32(params.CPUMinerThreads) //TODO, move to config
	} else {
		m.numWorkers = uint32(numWorkers)
	}

	// When the miner is already running, notify the controller about the
	// the change.
	if m.started {
		m.updateNumWorkers <- struct{}{}
	}
}

// NumWorkers returns the number of workers which are running to solve blocks.
//
// This function is safe for concurrent access.
func (m *CPUMiner) NumWorkers() int32 {
	m.Lock()
	defer m.Unlock()

	return int32(m.numWorkers)
}

// generateBlocks is a worker that is controlled by the miningWorkerController.
// It is self contained in that it creates block templates and attempts to solve
// them while detecting when it is performing stale work and reacting
// accordingly by generating a new block template.  When a block is solved, it
// is submitted.
//
// It must be run as a goroutine.
func (m *CPUMiner) generateBlocks(quit chan struct{}) {
	log.Trace("Starting generate blocks worker")

	// Start a ticker which is used to signal checks for stale work and
	// updates to the speed monitor.
	ticker := time.NewTicker(333 * time.Millisecond)
	defer ticker.Stop()

out:
	for {
		// Quit when the miner is stopped.
		select {
		case <-quit:
			break out
		default:
			// Non-blocking select to fall through
		}

		// No point in searching for a solution before the chain is
		// synced.  Also, grab the same lock as used for block
		// submission, since the current block will be changing and
		// this would otherwise end up building a new block template on
		// a block that is in the process of becoming stale.
		m.submitBlockLock.Lock()
		time.Sleep(100 * time.Millisecond)

		// Hacks to make work with PoC (privnet only)
		// TODO Remove before production.
		if m.config.PrivNet {
			_, curHeight := m.blockManager.GetChainState().Best()

			if curHeight == 1 {
				time.Sleep(5500 * time.Millisecond) // let wallet reconn
			} else if curHeight > 100 && curHeight < 201 { // slow down to i
				time.Sleep(10 * time.Millisecond) // 2500
			} else { // burn through the first pile of blocks
				time.Sleep(10 * time.Millisecond)
			}
		}

		// Choose a payment address at random.
		rand.Seed(time.Now().UnixNano())
		miningaddrs := m.config.GetMinningAddrs()
		fmt.Printf("why %v, %d \n", miningaddrs, len(miningaddrs))
		rindex := rand.Intn(len(miningaddrs))
		payToAddr := miningaddrs[rindex]

		// Create a new block template using the available transactions
		// in the memory pool as a source of transactions to potentially
		// include in the block.
<<<<<<< HEAD
		template, err := mining.NewBlockTemplate(m.policy,m.config,m.params,m.sigCache,m.txSource,m.timeSource,m.blockManager,payToAddr,nil)
=======
		template, err := mining.NewBlockTemplate(m.policy, m.config, m.params, m.sigCache, m.txSource, m.timeSource, m.blockManager, payToAddr)
>>>>>>> f7bec403
		m.submitBlockLock.Unlock()
		if err != nil {
			errStr := fmt.Sprintf("template: %v", err)
			log.Error("Failed to create new block ", "err", errStr)
			continue //TODO do we still continue?
		}

		// Not enough voters.
		if template == nil {
			continue
		}

		// This prevents you from causing memory exhaustion issues
		// when mining aggressively in a simulation network.
		if m.config.PrivNet {
			if m.minedOnParents[template.Block.Header.ParentRoot] >=
				maxSimnetToMine {
				log.Trace("too many blocks mined on parent, stopping " +
					"until there are enough votes on these to make a new " +
					"block")
				continue
			}
		}

		// Attempt to solve the block.  The function will exit early
		// with false when conditions that trigger a stale block, so
		// a new block template can be generated.  When the return is
		// true a solution was found, so submit the solved block.
		if m.solveBlock(template.Block, ticker, quit) {
			block := types.NewBlock(template.Block)
			m.submitBlock(block)
			m.minedOnParents[template.Block.Header.ParentRoot]++
		}
	}

	m.workerWg.Done()
	log.Trace("Generate blocks worker done")
}

func updateExtraNonce(msgBlock *types.Block, extraNonce uint64) error {
	// TODO, decided if need extra nonce for coinbase-tx
	// do nothing for now
	return nil
	coinbaseScript, err := txscript.NewScriptBuilder().AddInt64(int64(0)).
		AddInt64(int64(extraNonce)).AddData([]byte("nox/test")).
		Script()
	if err != nil {
		return err
	}
	if len(coinbaseScript) > blockchain.MaxCoinbaseScriptLen {
		return fmt.Errorf("coinbase transaction script length "+
			"of %d is out of range (min: %d, max: %d)",
			len(coinbaseScript), blockchain.MinCoinbaseScriptLen,
			blockchain.MaxCoinbaseScriptLen)
	}
	msgBlock.Transactions[0].TxIn[0].SignScript = coinbaseScript

	// Recalculate the merkle root with the updated extra nonce.
	block := types.NewBlock(msgBlock)
	merkles := merkle.BuildMerkleTreeStore(block.Transactions())
	msgBlock.Header.TxRoot = *merkles[len(merkles)-1]
	return nil
}

func (m *CPUMiner) GenerateBlockByParents(parents []*hash.Hash) (*hash.Hash, error) {
	if parents==nil||len(parents)==0 {
		return nil,errors.New("Parents is invalid")
	}

	m.Lock()

	// Respond with an error if there's virtually 0 chance of CPU-mining a block.
	if !m.params.GenerateSupported {
		m.Unlock()
		return nil, errors.New("no support for `generate` on the current " +
			"network, " + m.params.Net.String() +
			", as it's unlikely to be possible to CPU-mine a block.")
	}

	// Respond with an error if server is already mining.
	if m.started || m.discreteMining {
		m.Unlock()
		return nil, errors.New("server is already CPU mining. Please call " +
			"`setgenerate 0` before calling discrete `generate` commands.")
	}

	m.started = true
	m.discreteMining = true

	m.speedMonitorQuit = make(chan struct{})
	m.wg.Add(1)
	go m.speedMonitor()

	m.Unlock()

	log.Trace("Generating blocks")

	// Start a ticker which is used to signal checks for stale work and
	// updates to the speed monitor.
	ticker := time.NewTicker(time.Second * hashUpdateSecs)
	defer ticker.Stop()

	for {
		// Read updateNumWorkers in case someone tries a `setgenerate` while
		// we're generating. We can ignore it as the `generate` RPC call only
		// uses 1 worker.
		select {
		case <-m.updateNumWorkers:
		default:
		}

		// Grab the lock used for block submission, since the current block will
		// be changing and this would otherwise end up building a new block
		// template on a block that is in the process of becoming stale.
		m.submitBlockLock.Lock()

		// Choose a payment address at random.
		rand.Seed(time.Now().UnixNano())
		payToAddr := m.config.GetMinningAddrs()[rand.Intn(len(m.config.GetMinningAddrs()))]

		// Create a new block template using the available transactions
		// in the memory pool as a source of transactions to potentially
		// include in the block.
		// TODO, refactor NewBlockTemplate input dependencies
		template, err := mining.NewBlockTemplate(m.policy,m.config,m.params,
			m.sigCache,m.txSource,m.timeSource,m.blockManager,payToAddr,parents)
		m.submitBlockLock.Unlock()
		if err != nil {
			errStr := fmt.Sprintf("template: %v", err)
			log.Error("Failed to create new block ","err",errStr)
			//TODO refactor the quit logic
			m.Lock()
			close(m.speedMonitorQuit)
			m.wg.Wait()
			m.started = false
			m.discreteMining = false
			m.Unlock()
			return nil, err  //should miner if error
		}
		if template == nil {  // should not go here
			log.Debug("Failed to create new block template","err","but error=nil")
			continue //might try again?
		}

		// Attempt to solve the block.  The function will exit early
		// with false when conditions that trigger a stale block, so
		// a new block template can be generated.  When the return is
		// true a solution was found, so submit the solved block.
		if m.solveBlock(template.Block, ticker, nil) {
			block := types.NewBlock(template.Block)
			block.SetHeight(template.Height)
			//
			_, err := m.blockManager.ProcessBlock(block, blockchain.BFNone)
			if err == nil {
				// The block was accepted.
				coinbaseTxOuts := block.Block().Transactions[0].TxOut
				coinbaseTxGenerated := uint64(0)
				for _, out := range coinbaseTxOuts {
					coinbaseTxGenerated += out.Amount
				}
				log.Info("Block submitted accepted","hash",block.Hash(),
					"height", block.Height(),"amount",coinbaseTxGenerated)
			}else{
				return nil,err
			}

			//
			blockHashes:= block.Hash()
			log.Trace(fmt.Sprintf("Generated blocks"))
			m.Lock()
			close(m.speedMonitorQuit)
			m.wg.Wait()
			m.started = false
			m.discreteMining = false
			m.Unlock()
			return blockHashes, nil

		}
	}
}<|MERGE_RESOLUTION|>--- conflicted
+++ resolved
@@ -7,20 +7,20 @@
 package miner
 
 import (
-	"errors"
-	"fmt"
+	"sync"
 	"github.com/noxproject/nox/common/hash"
 	"github.com/noxproject/nox/config"
+	"math/rand"
+	"time"
+	"fmt"
+	"errors"
+	"github.com/noxproject/nox/params"
+	"github.com/noxproject/nox/services/blkmgr"
 	"github.com/noxproject/nox/core/blockchain"
-	"github.com/noxproject/nox/core/merkle"
 	"github.com/noxproject/nox/core/types"
 	"github.com/noxproject/nox/engine/txscript"
-	"github.com/noxproject/nox/params"
-	"github.com/noxproject/nox/services/blkmgr"
 	"github.com/noxproject/nox/services/mining"
-	"math/rand"
-	"sync"
-	"time"
+	"github.com/noxproject/nox/core/merkle"
 )
 
 const (
@@ -48,6 +48,7 @@
 	// some reason run out during simulations.
 	maxSimnetToMine uint8 = 4
 )
+
 
 // CPUMiner provides facilities for solving blocks (mining) using the CPU in
 // a concurrency-safe manner.  It consists of two main goroutines -- a speed
@@ -87,9 +88,9 @@
 // newCPUMiner returns a new instance of a CPU miner for the provided server.
 // Use Start to begin the mining process.  See the documentation for CPUMiner
 // type for more details.
-func NewCPUMiner(cfg *config.Config, par *params.Params, policy *mining.Policy,
+func NewCPUMiner(cfg *config.Config,par *params.Params, policy *mining.Policy,
 	cache *txscript.SigCache,
-	source mining.TxSource, tsource blockchain.MedianTimeSource, blkMgr *blkmgr.BlockManager, numWorkers uint32) *CPUMiner {
+	source mining.TxSource,tsource blockchain.MedianTimeSource,blkMgr *blkmgr.BlockManager,   numWorkers uint32) *CPUMiner {
 	return &CPUMiner{
 		config:            cfg,
 		params:            par,
@@ -125,11 +126,12 @@
 	// Respond with an error if server is already mining.
 	if m.started || m.discreteMining {
 		m.Unlock()
-		m.started = true
-		m.discreteMining = true
 		return nil, errors.New("server is already CPU mining. Please call " +
 			"`setgenerate 0` before calling discrete `generate` commands.")
 	}
+
+	m.started = true
+	m.discreteMining = true
 
 	m.speedMonitorQuit = make(chan struct{})
 	m.wg.Add(1)
@@ -137,7 +139,7 @@
 
 	m.Unlock()
 
-	log.Trace("Generating blocks", "num", n)
+	log.Trace("Generating blocks","num", n)
 
 	i := uint32(0)
 	blockHashes := make([]*hash.Hash, n)
@@ -169,15 +171,11 @@
 		// in the memory pool as a source of transactions to potentially
 		// include in the block.
 		// TODO, refactor NewBlockTemplate input dependencies
-<<<<<<< HEAD
 		template, err := mining.NewBlockTemplate(m.policy,m.config,m.params,m.sigCache,m.txSource,m.timeSource,m.blockManager,payToAddr,nil)
-=======
-		template, err := mining.NewBlockTemplate(m.policy, m.config, m.params, m.sigCache, m.txSource, m.timeSource, m.blockManager, payToAddr)
->>>>>>> f7bec403
 		m.submitBlockLock.Unlock()
 		if err != nil {
 			errStr := fmt.Sprintf("template: %v", err)
-			log.Error("Failed to create new block ", "err", errStr)
+			log.Error("Failed to create new block ","err",errStr)
 			//TODO refactor the quit logic
 			m.Lock()
 			close(m.speedMonitorQuit)
@@ -185,10 +183,10 @@
 			m.started = false
 			m.discreteMining = false
 			m.Unlock()
-			return nil, err //should miner if error
-		}
-		if template == nil { // should not go here
-			log.Debug("Failed to create new block template", "err", "but error=nil")
+			return nil, err  //should miner if error
+		}
+		if template == nil {  // should not go here
+			log.Debug("Failed to create new block template","err","but error=nil")
 			continue //might try again?
 		}
 
@@ -198,7 +196,6 @@
 		// true a solution was found, so submit the solved block.
 		if m.solveBlock(template.Block, ticker, nil) {
 			block := types.NewBlock(template.Block)
-			block.SetHeight(template.Height)
 			m.submitBlock(block)
 			blockHashes[i] = block.Hash()
 			i++
@@ -275,12 +272,12 @@
 	// Choose a random extra nonce offset for this block template and
 	// worker.
 	/*
-		enOffset, err := s.RandomUint64()
-		if err != nil {
-			log.Error("Unexpected error while generating random "+
-				"extra nonce offset: %v", err)
-			enOffset = 0
-		}
+	enOffset, err := s.RandomUint64()
+	if err != nil {
+		log.Error("Unexpected error while generating random "+
+			"extra nonce offset: %v", err)
+		enOffset = 0
+	}
 	*/
 
 	// Create a couple of convenience variables.
@@ -298,64 +295,64 @@
 	// provided by the Go spec.
 	// for extraNonce := uint64(0); extraNonce < maxExtraNonce; extraNonce++ {
 
-	// Update the extra nonce in the block template with the
-	// new value by regenerating the coinbase script and
-	// setting the merkle root to the new value.
-	// TODO, decided if need extra nonce for coinbase-tx
-	// updateExtraNonce(msgBlock, extraNonce+enOffset)
-
-	// Update the extra nonce in the block template header with the
-	// new value.
-	// binary.LittleEndian.PutUint64(header.ExtraData[:], extraNonce+enOffset)
-
-	// Search through the entire nonce range for a solution while
-	// periodically checking for early quit and stale block
-	// conditions along with updates to the speed monitor.
-	for i := uint64(0); i <= maxNonce; i++ {
-		select {
-		case <-quit:
-			return false
-
-		case <-ticker.C:
-			m.updateHashes <- hashesCompleted
-			hashesCompleted = 0
-
-			// The current block is stale if the memory pool
-			// has been updated since the block template was
-			// generated and it has been at least 3 seconds,
-			// or if it's been one minute.
-			if (lastTxUpdate != m.txSource.LastUpdated() &&
-				time.Now().After(lastGenerated.Add(3*time.Second))) ||
-				time.Now().After(lastGenerated.Add(60*time.Second)) {
-
+		// Update the extra nonce in the block template with the
+		// new value by regenerating the coinbase script and
+		// setting the merkle root to the new value.
+		// TODO, decided if need extra nonce for coinbase-tx
+		// updateExtraNonce(msgBlock, extraNonce+enOffset)
+
+		// Update the extra nonce in the block template header with the
+		// new value.
+		// binary.LittleEndian.PutUint64(header.ExtraData[:], extraNonce+enOffset)
+
+		// Search through the entire nonce range for a solution while
+		// periodically checking for early quit and stale block
+		// conditions along with updates to the speed monitor.
+		for i := uint64(0); i <= maxNonce; i++ {
+			select {
+			case <-quit:
 				return false
-			}
-
-			err := mining.UpdateBlockTime(msgBlock, m.blockManager, m.blockManager.GetChain(), m.timeSource, m.params, m.config)
-			if err != nil {
-				log.Warn("CPU miner unable to update block template "+
-					"time: %v", err)
-				return false
-			}
-
-		default:
-			// Non-blocking select to fall through
-		}
-
-		// Update the nonce and hash the block header.
-		header.Nonce = i
-		h := header.BlockHash()
-		// Each hash is actually a double hash (tow hashes), so
-		// increment the number of hashes by 2
-		hashesCompleted += 2
-
-		// The block is solved when the new block hash is less
-		// than the target difficulty.  Yay!
-		if blockchain.HashToBig(&h).Cmp(targetDifficulty) <= 0 {
-			m.updateHashes <- hashesCompleted
-			return true
-		}
-	}
+
+			case <-ticker.C:
+				m.updateHashes <- hashesCompleted
+				hashesCompleted = 0
+
+				// The current block is stale if the memory pool
+				// has been updated since the block template was
+				// generated and it has been at least 3 seconds,
+				// or if it's been one minute.
+				if (lastTxUpdate != m.txSource.LastUpdated() &&
+					time.Now().After(lastGenerated.Add(3*time.Second))) ||
+					time.Now().After(lastGenerated.Add(60*time.Second)) {
+
+					return false
+				}
+
+				err := mining.UpdateBlockTime(msgBlock, m.blockManager, m.blockManager.GetChain(), m.timeSource, m.params, m.config)
+				if err != nil {
+					log.Warn("CPU miner unable to update block template "+
+						"time: %v", err)
+					return false
+				}
+
+			default:
+				// Non-blocking select to fall through
+			}
+
+			// Update the nonce and hash the block header.
+			header.Nonce = i
+			h := header.BlockHash()
+			// Each hash is actually a double hash (tow hashes), so
+			// increment the number of hashes by 2
+			hashesCompleted += 2
+
+			// The block is solved when the new block hash is less
+			// than the target difficulty.  Yay!
+			if blockchain.HashToBig(&h).Cmp(targetDifficulty) <= 0 {
+				m.updateHashes <- hashesCompleted
+				return true
+			}
+		}
 	//}
 	return false
 }
@@ -365,17 +362,6 @@
 func (m *CPUMiner) submitBlock(block *types.SerializedBlock) bool {
 	m.submitBlockLock.Lock()
 	defer m.submitBlockLock.Unlock()
-
-	tipsList:=m.blockManager.GetChain().DAG().GetTips().OrderList()
-
-	paMerkles :=merkle.BuildParentsMerkleTreeStore(tipsList)
-	tipsPRoot :=*paMerkles[len(paMerkles)-1]
-
-	if !block.Block().Header.ParentRoot.IsEqual(&tipsPRoot) {
-		log.Debug("Block submitted via CPU miner with previous "+
-			"block %s is stale", block.Block().Header.ParentRoot)
-		return false
-	}
 
 	// Process this block using the same rules as blocks coming from other
 	// nodes. This will in turn relay it to the network like normal.
@@ -400,7 +386,6 @@
 			return false
 		}
 		// Other rule errors should be reported.
-
 		log.Error("Block submitted via CPU miner rejected: %v", err)
 		return false
 
@@ -417,8 +402,8 @@
 	for _, out := range coinbaseTxOuts {
 		coinbaseTxGenerated += out.Amount
 	}
-	log.Info("Block submitted accepted", "hash", block.Hash(),
-		"height", block.Height(), "amount", coinbaseTxGenerated)
+	log.Info("Block submitted accepted","hash",block.Hash(),
+		"height", block.Height(),"amount",coinbaseTxGenerated)
 	return true
 }
 
@@ -597,6 +582,7 @@
 	return int32(m.numWorkers)
 }
 
+
 // generateBlocks is a worker that is controlled by the miningWorkerController.
 // It is self contained in that it creates block templates and attempts to solve
 // them while detecting when it is performing stale work and reacting
@@ -646,24 +632,20 @@
 
 		// Choose a payment address at random.
 		rand.Seed(time.Now().UnixNano())
-		miningaddrs := m.config.GetMinningAddrs()
-		fmt.Printf("why %v, %d \n", miningaddrs, len(miningaddrs))
-		rindex := rand.Intn(len(miningaddrs))
+		miningaddrs :=m.config.GetMinningAddrs()
+		fmt.Printf("why %v, %d \n",miningaddrs,len(miningaddrs))
+		rindex :=rand.Intn(len(miningaddrs))
 		payToAddr := miningaddrs[rindex]
 
 		// Create a new block template using the available transactions
 		// in the memory pool as a source of transactions to potentially
 		// include in the block.
-<<<<<<< HEAD
 		template, err := mining.NewBlockTemplate(m.policy,m.config,m.params,m.sigCache,m.txSource,m.timeSource,m.blockManager,payToAddr,nil)
-=======
-		template, err := mining.NewBlockTemplate(m.policy, m.config, m.params, m.sigCache, m.txSource, m.timeSource, m.blockManager, payToAddr)
->>>>>>> f7bec403
 		m.submitBlockLock.Unlock()
 		if err != nil {
-			errStr := fmt.Sprintf("template: %v", err)
-			log.Error("Failed to create new block ", "err", errStr)
-			continue //TODO do we still continue?
+			errStr := fmt.Sprintf( "template: %v", err)
+			log.Error("Failed to create new block ","err",errStr)
+			continue  //TODO do we still continue?
 		}
 
 		// Not enough voters.
@@ -702,7 +684,7 @@
 	// TODO, decided if need extra nonce for coinbase-tx
 	// do nothing for now
 	return nil
-	coinbaseScript, err := txscript.NewScriptBuilder().AddInt64(int64(0)).
+	coinbaseScript, err := txscript.NewScriptBuilder().AddInt64(int64(msgBlock.Header.Height)).
 		AddInt64(int64(extraNonce)).AddData([]byte("nox/test")).
 		Script()
 	if err != nil {
@@ -715,6 +697,7 @@
 			blockchain.MaxCoinbaseScriptLen)
 	}
 	msgBlock.Transactions[0].TxIn[0].SignScript = coinbaseScript
+
 
 	// Recalculate the merkle root with the updated extra nonce.
 	block := types.NewBlock(msgBlock)
