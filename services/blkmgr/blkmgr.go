--- conflicted
+++ resolved
@@ -641,12 +641,9 @@
 			*/
 
 			case processBlockMsg:
-<<<<<<< HEAD
-				_, isOrphan, err := b.chain.ProcessBlock(
-=======
 				log.Trace("blkmgr msgChan processBlockMsg", "msg", msg)
 				forkLen, isOrphan, err := b.chain.ProcessBlock(
->>>>>>> 6f32e5fa
+				_, isOrphan, err := b.chain.ProcessBlock(
 					msg.block, msg.flags)
 				if err != nil {
 					b.chain.RemoveBadTx(msg.block.Hash())
@@ -660,12 +657,9 @@
 
 				// If the block added to the dag chain, then we need to
 				// update the tip locally on block manager.
-<<<<<<< HEAD
-				onMainChain := !isOrphan
-=======
 				onMainChain := !isOrphan && forkLen == 0
 				log.Trace("test onMainChain when blkmgr read processBlockMsg msgchan", "onMainChain", onMainChain)
->>>>>>> 6f32e5fa
+				onMainChain := !isOrphan
 				if onMainChain {
 					// Query the chain for the latest best block
 					// since the block that was processed could be
@@ -675,11 +669,8 @@
 					// TODO, decoupling mempool with bm
 					b.txMemPool.PruneExpiredTx()
 
-<<<<<<< HEAD
-=======
 					curPrevHash := b.chain.BestPrevHash()
 					log.Trace("update chain state when blkmgr read processBlockMsg msgchan")
->>>>>>> 6f32e5fa
 					b.GetChainState().UpdateChainState(&best.Hash,
 						best.Height, best.MedianTime)
 				}
