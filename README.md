# nox

##注意，现已经迁移到cleanup分支
```
~ git checkout cleanup 
```


##  Prerequisites

- Update Go to version at least 1.11 (required >= **1.11**)

Check your golang version

```bash
~ go version
go version go1.11.4 darwin/amd64
```

## How to build

```bash
~ mkdir -p /tmp/work
~ cd /tmp/work
~ git clone https://where/you/can/find/nox
~ cd nox
~ go build
~ ./nox --version
nox version 0.3.0+dev (Go version go1.11.4)
```

<<<<<<< HEAD
## How to build

```
$ mkdir -p /tmp/work
$ cd /tmp/work
$ git clone https://where/you/can/find/nox 
$ cd /tmp/work/nox/nox
$ go build
$ ./nox --version
nox version 0.1.0+dev (Go version go1.11)
=======
### How to fix `golang.org unrecognized` Issue

If you got trouble to download the `golang.org` depends automatically

```
go: golang.org/x/crypto@v0.0.0-20181001203147-e3636079e1a4: unrecognized import path "golang.org/x/crypto" (https fetch: Get https://golang.org/x/crypto?go-get=1: dial tcp 216.239.37.1:443: i/o timeout)
go: golang.org/x/tools@v0.0.0-20181006002542-f60d9635b16a: unrecognized import path "golang.org/x/tools" (https fetch: Get https://golang.org/x/tools?go-get=1: dial tcp 216.239.37.1:443: i/o timeout)
go: golang.org/x/sync@v0.0.0-20180314180146-1d60e4601c6f: unrecognized import path "golang.org/x/sync" (https fetch: Get https://golang.org/x/sync?go-get=1: dial tcp 216.239.37.1:443: i/o timeout)
go: golang.org/x/net@v0.0.0-20181005035420-146acd28ed58: unrecognized import path "golang.org/x/net" (https fetch: Get https://golang.org/x/net?go-get=1: dial tcp 216.239.37.1:443: i/o timeout)
go: golang.org/x/net@v0.0.0-20180906233101-161cd47e91fd: unrecognized import path "golang.org/x/net" (https fetch: Get https://golang.org/x/net?go-get=1: dial tcp 216.239.37.1:443: i/o timeout)
go: golang.org/x/text@v0.3.0: unrecognized import path "golang.org/x/text" (https fetch: Get https://golang.org/x/text?go-get=1: dial tcp 216.239.37.1:443: i/o timeout)
go: golang.org/x/sys@v0.0.0-20181005133103-4497e2df6f9e: unrecognized import path "golang.org/x/sys" (https fetch: Get https://golang.org/x/sys?go-get=1: dial tcp 216.239.37.1:443: i/o timeout)
go: golang.org/x/sys@v0.0.0-20180909124046-d0be0721c37e: unrecognized import path "golang.org/x/sys" (https fetch: Get https://golang.org/x/sys?go-get=1: dial tcp 216.239.37.1:443: i/o timeout)
```

you might need to `replace` the download url (ex: using a mirror site like github.com) on your `go.mod`

```
replace (
	golang.org/x/crypto v0.0.0-20181001203147-e3636079e1a4 => github.com/golang/crypto v0.0.0-20181001203147-e3636079e1a4
	golang.org/x/net v0.0.0-20180906233101-161cd47e91fd => github.com/golang/net v0.0.0-20180906233101-161cd47e91fd
	golang.org/x/net v0.0.0-20181005035420-146acd28ed58 => github.com/golang/net v0.0.0-20181005035420-146acd28ed58
	golang.org/x/sync v0.0.0-20180314180146-1d60e4601c6f => github.com/golang/sync v0.0.0-20180314180146-1d60e4601c6f
	golang.org/x/sys v0.0.0-20180909124046-d0be0721c37e => github.com/golang/sys v0.0.0-20180909124046-d0be0721c37e
	golang.org/x/sys v0.0.0-20181005133103-4497e2df6f9e => github.com/golang/sys v0.0.0-20181005133103-4497e2df6f9e
	golang.org/x/text v0.3.0 => github.com/golang/text v0.3.0
	golang.org/x/tools v0.0.0-20181006002542-f60d9635b16a => github.com/golang/tools v0.0.0-20181006002542-f60d9635b16a
)
>>>>>>> d12a424f
```

**happy hacking!**
<|MERGE_RESOLUTION|>--- conflicted
+++ resolved
@@ -1,10 +1,4 @@
 # nox
-
-##注意，现已经迁移到cleanup分支
-```
-~ git checkout cleanup 
-```
-
 
 ##  Prerequisites
 
@@ -29,18 +23,6 @@
 nox version 0.3.0+dev (Go version go1.11.4)
 ```
 
-<<<<<<< HEAD
-## How to build
-
-```
-$ mkdir -p /tmp/work
-$ cd /tmp/work
-$ git clone https://where/you/can/find/nox 
-$ cd /tmp/work/nox/nox
-$ go build
-$ ./nox --version
-nox version 0.1.0+dev (Go version go1.11)
-=======
 ### How to fix `golang.org unrecognized` Issue
 
 If you got trouble to download the `golang.org` depends automatically
@@ -69,7 +51,6 @@
 	golang.org/x/text v0.3.0 => github.com/golang/text v0.3.0
 	golang.org/x/tools v0.0.0-20181006002542-f60d9635b16a => github.com/golang/tools v0.0.0-20181006002542-f60d9635b16a
 )
->>>>>>> d12a424f
 ```
 
 **happy hacking!**
